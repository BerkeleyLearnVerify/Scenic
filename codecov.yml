codecov: 
  require_ci_to_pass: true
<<<<<<< HEAD
  ignore:
    - "src/scenic/simulators/**"
    - "tests/**"
    - "!src/scenic/simulators/newtonian/**"
    - "!src/scenic/simulators/utils/**"
=======

coverage:
  precision: 2
  round: down
  range: "70...100"
  status:
    project:
      default:
        target: 80%
        threshold: 5%
    patch:
      default:
        target: 80%
        threshold: 5%
ignore:
  - "tests/"
  - "docs/"
  - "src/scenic/simulators/airsim/"
  - "src/scenic/simulators/carla/"
  - "src/scenic/simulators/gta/"
  - "src/scenic/simulators/lgsvl/"
  - "src/scenic/simulators/webots/"
  - "src/scenic/simulators/xplane/"
  - "!**/*.py"
comment:
  layout: "reach, diff, flags, files"
  behavior: default
>>>>>>> 6f37d6cf
cli:
  plugins:
    pycoverage:
      report_type: "json"<|MERGE_RESOLUTION|>--- conflicted
+++ resolved
@@ -1,12 +1,5 @@
 codecov: 
   require_ci_to_pass: true
-<<<<<<< HEAD
-  ignore:
-    - "src/scenic/simulators/**"
-    - "tests/**"
-    - "!src/scenic/simulators/newtonian/**"
-    - "!src/scenic/simulators/utils/**"
-=======
 
 coverage:
   precision: 2
@@ -34,7 +27,6 @@
 comment:
   layout: "reach, diff, flags, files"
   behavior: default
->>>>>>> 6f37d6cf
 cli:
   plugins:
     pycoverage:
