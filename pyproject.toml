--- conflicted
+++ resolved
@@ -1,10 +1,6 @@
 [project]
 name = "scenic"
-<<<<<<< HEAD
 version = "3.0.0b1"
-=======
-version = "2.1.0"
->>>>>>> ee56a119
 description = "The Scenic scenario description language."
 authors = [
 	{ name = "Daniel Fremont", email = "dfremont@ucsc.edu" },
