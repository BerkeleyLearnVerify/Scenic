[project]
name = "scenic"
version = "3.0.0rc1"
description = "The Scenic scenario description language."
authors = [
	{ name = "Daniel Fremont" },
	{ name = "Eric Vin" },
	{ name = "Shun Kashiwa" },
	{ name = "Edward Kim" },
	{ name = "Tommaso Dreossi" },
	{ name = "Shromona Ghosh" },
	{ name = "Xiangyu Yue" },
	{ name = "Alberto L. Sangiovanni-Vincentelli" },
	{ name = "Sanjit A. Seshia" },
]
maintainers = [
	{ name = "Daniel Fremont", email = "dfremont@ucsc.edu" },
]
readme = "README.md"
requires-python = ">=3.8"
license = { file = "LICENSE" }
classifiers = [
	"Operating System :: OS Independent",
	"Development Status :: 5 - Production/Stable",
	"License :: OSI Approved :: BSD License",
	"Programming Language :: Python :: 3",
]

dependencies = [
	"antlr4-python3-runtime ~= 4.11",
	"attrs >= 19.3.0",
	"dotmap ~= 1.3",
	"mapbox_earcut >= 0.12.10",
	"matplotlib ~= 3.2",
	"manifold3d == 2.3.0",
	"networkx >= 2.6",
	"numpy ~= 1.24",
	"opencv-python ~= 4.5",
	"pegen >= 0.3.0",
<<<<<<< HEAD
	"pillow >= 9.5",
=======
	"pillow >= 9.1",
>>>>>>> 836b0f8d
	'pygame >= 2.1.3.dev8, <3; python_version >= "3.11"',
	'pygame ~= 2.0; python_version < "3.11"',
	"pyglet ~= 1.5",
	"python-fcl >= 0.7",
	"Rtree ~= 1.0",
	"rv-ltl ~= 0.1",
	"scikit-image ~= 0.21",
	"scipy ~= 1.7",
	"shapely ~= 2.0",
	"trimesh >=4.0.9, <5",
]

[project.optional-dependencies]
guideways = [
	'pyproj ~= 3.0; python_version < "3.10"',
	'pyproj ~= 3.3; python_version >= "3.10"',
]
test = [	# minimum dependencies for running tests (used for tox virtualenvs)
	"pytest >= 7.0.0, <8",
	"pytest-cov >= 3.0.0",
	"pytest-randomly ~= 3.2",
]
test-full = [  # like 'test' but adds dependencies for optional features
	"scenic[test]",       # all dependencies from 'test' extra above
	"scenic[guideways]",  # for running guideways modules
	"astor >= 0.8.1",
	'carla >= 0.9.12; python_version <= "3.8" and (platform_system == "Linux" or platform_system == "Windows")',
	"dill",
	"exceptiongroup",
	"inflect ~= 5.5",
	"pygments ~= 2.11",
	"sphinx >= 5.0.0, <6",
	"sphinx_rtd_theme >= 0.5.2",
	"sphinx-tabs ~= 3.4.1",
	"verifai >= 2.1.0b1",
]
dev = [
	"scenic[test-full]",
	"black ~= 24.0",
	"isort ~= 5.11",
	"pre-commit ~= 3.0",
	"pytest-cov >= 3.0.0",
	"tox ~= 4.0",
]

[project.urls]
Repository = "https://github.com/BerkeleyLearnVerify/Scenic"
Documentation = "https://scenic-lang.readthedocs.io"

[project.scripts]
scenic = 'scenic.__main__:dummy'

[project.entry-points."pygments.lexers"]
scenic = "scenic.syntax.pygment:ScenicLexer"

[project.entry-points."pygments.styles"]
scenic = "scenic.syntax.pygment:ScenicStyle"

[build-system]
requires = ["flit_core >= 3.2, <4"]
build-backend = "flit_core.buildapi"

[tool.black]
line-length = 90
force-exclude = '''
^/src/scenic/syntax/parser\.py
| ^/src/scenic/simulators/webots/WBT.*
| ^/tests/syntax/polychrome.*
'''

[tool.isort]
profile = "black"
line_length = 90
combine_as_imports = "true"
force_sort_within_sections = "true"
treat_all_comments_as_code = "true"
skip_gitignore = "true"
extend_skip_glob = [
	"src/scenic/simulators/webots/WBT.*",
	"tests/syntax/polychrome.*",
]

[tool.pytest.ini_options]
norecursedirs = ["examples"]

[tool.coverage.run]
source = ["src"]<|MERGE_RESOLUTION|>--- conflicted
+++ resolved
@@ -37,11 +37,7 @@
 	"numpy ~= 1.24",
 	"opencv-python ~= 4.5",
 	"pegen >= 0.3.0",
-<<<<<<< HEAD
-	"pillow >= 9.5",
-=======
 	"pillow >= 9.1",
->>>>>>> 836b0f8d
 	'pygame >= 2.1.3.dev8, <3; python_version >= "3.11"',
 	'pygame ~= 2.0; python_version < "3.11"',
 	"pyglet ~= 1.5",
