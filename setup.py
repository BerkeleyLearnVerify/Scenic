--- conflicted
+++ resolved
@@ -15,12 +15,8 @@
           'opencv-python',
           'pillow',
           'shapely', # had to separately install via conda install shapely
-<<<<<<< HEAD
-          'Polygon3',
+          'pypoly2tri',
           'dotmap',
-=======
-          'pypoly2tri',
->>>>>>> 3dee3824
       ],
       extras_require={
         'pyproj': ['pyproj'], # issue on Windows with Anaconda
