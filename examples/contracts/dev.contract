--- conflicted
+++ resolved
@@ -30,14 +30,9 @@
         dist: float
 
     body:
-<<<<<<< HEAD
-        if lead_car_width < 1.8:
-            noise = random.gauss(mu=0, sigma=stddev)
-=======
         miss_prob = 0.25*math.exp(-21*(lead_car_width-1.25))
         if random.random() < miss_prob:
             return {"dist": random.uniform(sensors_distance, 1000)}
->>>>>>> 221c558c
         else:
             return {"dist": sensors_distance}
 
@@ -51,15 +46,10 @@
         dist: float
 
     body:
-<<<<<<< HEAD
-        if weather == 2 or weather == 3:
-            noise = random.gauss(mu=0, sigma=stddev)
-=======
         obstacle_hit_probs = {0: 0, 1: 0, 2: 0.001, 3: 0.001}
         obstacle_hit_prob = obstacle_hit_probs[weather]
         if random.random() < obstacle_hit_prob:
             return {"dist": random.uniform(0, sensors_distance)}
->>>>>>> 221c558c
         else:
             return {"dist": sensors_distance}
 
@@ -563,13 +553,8 @@
     PERCEPTION_DISTANCE,
     abs_dist_err=ABS_DIST_ERR) 
 
-<<<<<<< HEAD
-mean_dist_filter_sem = prove car.ps.mdf satisfies MeanDistanceFilterSemantics() \
-    using LeanContractProof(localPath("LeanLTL/Examples/Scenic/"), "MeanDistanceFilterSemantics", localPath("repl"))
-=======
 mean_dist_filter_sem = prove car.ps.mdf satisfies MedianDistanceFilterSemantics() \
     using LeanContractProof(localPath("ScenicLean/"), "MedianDistanceFilterSemantics", localPath("repl"))
->>>>>>> 221c558c
 
 accurate_distance_known_raw = compose over car.ps:
     use radar_accurate_distance
@@ -583,23 +568,15 @@
 accurate_distance_unknown = test car.ps satisfies AccurateDistanceUnknownConds(
     PERCEPTION_DISTANCE,
     abs_dist_err=ABS_DIST_ERR),
-<<<<<<< HEAD
     using SimulationTesting(scenario=ENVIRONMENT, maxSteps=1, confidence=0.95, batchSize=10, verbose=False),
     terminating after 10 seconds # 5*60 seconds
 
 accurate_distance_raw = conjunction over car.ps:
-=======
-    using SimulationTesting(scenario=ENVIRONMENT, maxSteps=600, confidence=0.99, batchSize=1, verbose=False),
-    terminating after 3*60*60 seconds
-
-accurate_distance = conjunction over car.ps:
->>>>>>> 221c558c
     use accurate_distance_known
     use accurate_distance_unknown
 
 accurate_distance = refine accurate_distance_raw as AccurateDistance(
     PERCEPTION_DISTANCE,
-<<<<<<< HEAD
     abs_dist_err=ABS_DIST_ERR) using LeanRefinementProof(localPath("LeanLTL/Examples/Scenic"), "AccurateDistance", localPath("repl"))
 
 # accurate_distance = test car.ps satisfies AccurateDistance(
@@ -607,11 +584,6 @@
 #     abs_dist_err=ABS_DIST_ERR),
 #     using SimulationTesting(scenario=ENVIRONMENT, maxSteps=1, confidence=0.95, batchSize=10, verbose=False),
 #     terminating after 5*60 seconds
-=======
-    abs_dist_err=ABS_DIST_ERR),
-    using SimulationTesting(scenario=ENVIRONMENT, maxSteps=600, confidence=0.99, batchSize=1, verbose=False),
-    terminating after 3*60*60 seconds
->>>>>>> 221c558c
 
 accurate_speed = assume car.sm satisfies AccurateSpeed()
 
