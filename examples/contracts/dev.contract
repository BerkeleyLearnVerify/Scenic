--- conflicted
+++ resolved
@@ -426,14 +426,6 @@
         dist: float
 
     definitions:
-<<<<<<< HEAD
-        # Lead speed can be roughly calculated by comparing two timesteps
-        relative_speed = ((next dist) - dist)/self.timestep if (next(next dist)) else ((next dist) - dist)/self.timestep
-
-        stopping_time = math.ceil(speed/min_slowdown)+1
-        rel_dist_covered = stopping_time*speed + (relative_speed+abs_speed_err)(max_brake-min_slowdown)*(stopping_time*(stopping_time+1))/2
-        buffer_dist = min_dist + rel_dist_covered
-=======
         cars = [obj for obj in objects if hasattr(obj, "isVehicle") and obj.isVehicle and obj.position is not self.position]
         lead_distances = {car: leadDistance(self, car, workspace.network, maxDistance=2*perception_distance) for car in cars}
         lead_car = sorted(cars, key=lambda x: lead_distances[x])[0]
@@ -452,7 +444,6 @@
 contract AccurateSpeed():
     outputs:
         speed: float
->>>>>>> 92871bed
 
     guarantees:
         always speed == self.speed
