""" Scenario Description
Traffic Scenario 05.
Lane changing to evade slow leading vehicle.
<<<<<<< HEAD
The ego-vehicle performs a lane changing to evade a leading vehicle, which is moving too slowly.
=======
The ego-vehicle performs a lane changing to evade a leading vehicle,
which is moving too slowly.
>>>>>>> 63c30a65
"""

## SET MAP AND MODEL (i.e. definitions of all referenceable vehicle types, road library, etc)
param map = localPath('../../../tests/formats/opendrive/maps/CARLA/Town03.xodr')  # or other CARLA map that definitely works
param carla_map = 'Town03'
model scenic.simulators.carla.model

## CONSTANTS
EGO_MODEL = "vehicle.lincoln.mkz2017"
EGO_SPEED = 10

LEAD_CAR_SPEED = 3

DIST_THRESHOLD = 15
BYPASS_DIST = 25

## BEHAVIORS
behavior EgoBehavior(speed=10):
    try: 
        do FollowLaneBehavior(speed)

    interrupt when withinDistanceToAnyObjs(self, DIST_THRESHOLD):
        # change to left (overtaking)
        faster_lane = self.laneSection.fasterLane
        do LaneChangeBehavior(laneSectionToSwitch=faster_lane, target_speed=speed)
        do FollowLaneBehavior(speed, laneToFollow=faster_lane.lane) until (distance to lead) > BYPASS_DIST

        # change to right
        slower_lane = self.laneSection.slowerLane
        do LaneChangeBehavior(laneSectionToSwitch=slower_lane, target_speed=speed)
        do FollowLaneBehavior(speed) for 5 seconds
        terminate

behavior LeadingCarBehavior(speed=3):
    do FollowLaneBehavior(speed)

## DEFINING SPATIAL RELATIONS
# Please refer to scenic/domains/driving/roads.py how to access detailed road infrastructure
# 'network' is the 'class Network' object in roads.py

lane = Uniform(*network.lanes)

ego = Car on lane.centerline,
    with blueprint EGO_MODEL,
    with behavior EgoBehavior(EGO_SPEED)

lead = Car following roadDirection for Range(10, 25),
    with behavior LeadingCarBehavior(LEAD_CAR_SPEED)

require (distance to intersection) > 50
require (distance from lead to intersection) > 50
require always (lead.laneSection._fasterLane is not None)<|MERGE_RESOLUTION|>--- conflicted
+++ resolved
@@ -1,12 +1,7 @@
 """ Scenario Description
 Traffic Scenario 05.
 Lane changing to evade slow leading vehicle.
-<<<<<<< HEAD
 The ego-vehicle performs a lane changing to evade a leading vehicle, which is moving too slowly.
-=======
-The ego-vehicle performs a lane changing to evade a leading vehicle,
-which is moving too slowly.
->>>>>>> 63c30a65
 """
 
 ## SET MAP AND MODEL (i.e. definitions of all referenceable vehicle types, road library, etc)
