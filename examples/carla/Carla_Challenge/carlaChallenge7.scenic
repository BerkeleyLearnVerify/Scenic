--- conflicted
+++ resolved
@@ -10,23 +10,14 @@
 param carla_map = 'Town05'
 model scenic.simulators.carla.model
 
-<<<<<<< HEAD
 ## CONSTANTS
 EGO_MODEL = "vehicle.lincoln.mkz2017"
-EGO_INTER_DIST = [15, 20]
-ADV_INTER_DIST = [10, 15]
 EGO_SPEED = 10
-=======
-#CONSTANTS
-EGO_DISTANCE_TO_INTERSECTION = Range(15, 20) * -1
-ADV_DISTANCE_TO_INTERSECTION = Range(10, 15) * -1
->>>>>>> 63c30a65
 SAFETY_DISTANCE = 20
 BRAKE_INTENSITY = 1.0
 
 ## MONITORS
 monitor TrafficLights:
-<<<<<<< HEAD
     freezeTrafficLights()
     while True:
         if withinDistanceToTrafficLight(ego, 100):
@@ -34,19 +25,6 @@
         if withinDistanceToTrafficLight(adversary, 100):
             setClosestTrafficLightStatus(adversary, "red")
         wait
-=======
-   while True:
-       if withinDistanceToTrafficLight(ego, 100):
-           setClosestTrafficLightStatus(ego, "green")
-       if withinDistanceToTrafficLight(crossing_car, 100):
-           setClosestTrafficLightStatus(crossing_car, "red")
-       wait
-
-##DEFINING BEHAVIORS
-behavior CrossingCarBehavior(trajectory):
-	do FollowTrajectoryBehavior(trajectory = trajectory)
-	terminate
->>>>>>> 63c30a65
 
 ## DEFINING BEHAVIORS
 behavior AdversaryBehavior(trajectory):
@@ -92,7 +70,6 @@
 # Set a specific vehicle model for the Truck. 
 # The referenceable types of vehicles supported in carla are listed in scenic/simulators/carla/model.scenic
 # For each vehicle type, the supported models are listed in scenic/simulators/carla/blueprints.scenic
-<<<<<<< HEAD
 ego = Car at ego_spawn_pt,
     with blueprint EGO_MODEL,
     with behavior EgoBehavior(EGO_SPEED, ego_trajectory)
@@ -100,12 +77,5 @@
 adversary = Car at adv_spawn_pt,
     with behavior AdversaryBehavior(adv_trajectory)
 
-require (distance from ego to intersec) > EGO_INTER_DIST[0] and (distance from ego to intersec) < EGO_INTER_DIST[1]
-require (distance from adversary to intersec) > ADV_INTER_DIST[0] and (distance from adversary to intersec) < ADV_INTER_DIST[1]
-=======
-ego = Car following roadDirection from ego_spwPt for EGO_DISTANCE_TO_INTERSECTION,
-		with behavior EgoBehavior(trajectory = ego_trajectory)
-
-crossing_car = Car following roadDirection from csm_spwPt for ADV_DISTANCE_TO_INTERSECTION,
-				with behavior CrossingCarBehavior(crossing_car_trajectory)
->>>>>>> 63c30a65
+require (distance to intersec) in Range(15, 20)
+require (distance from adversary to intersec) in Range(10, 15)