
from contextlib import contextmanager
import os.path
import subprocess
from pathlib import Path
import re
import sys

import pytest

from scenic.syntax import buildParser

## Fixtures for use in tests

@pytest.fixture
def loadLocalScenario(request):
    import scenic
    base = os.path.dirname(request.fspath)
    def loader(relpath, **kwargs):
        path = os.path.join(base, relpath)
        return scenic.scenarioFromFile(path, **kwargs)
    return loader

@pytest.fixture
def runLocally(request):
    base = os.path.dirname(request.fspath)
    @contextmanager
    def manager():
        oldDirectory = os.getcwd()
        os.chdir(base)
        try:
            yield
        finally:
            os.chdir(oldDirectory)
    return manager

## Command-line options

def pytest_addoption(parser):
    # option to skip very slow tests
    parser.addoption('--fast', action='store_true', help='skip very slow tests')
    # option to run tests that exhaustively test certain elements, but can be VERY slow.
    parser.addoption('--exhaustive', action='store_true', help='run exhaustive tests (too slow to run by default)')
    # option to skip graphical tests
    parser.addoption('--no-graphics', action='store_true', help='skip graphical tests')
    # option to skip parser generation
    parser.addoption('--skip-pegen', action='store_true', help='skip generating the parser before running tests')

def pytest_configure(config):
    config.addinivalue_line('markers', 'slow: mark test as very slow')
<<<<<<< HEAD
    config.addinivalue_line('markers', 'exhaustive: mark test as exhaustive (very thorough, extremely slow)')
=======
    config.addinivalue_line('markers', 'exhaustive: mark test as extremely slow and not run by default')
>>>>>>> 48fbd7a9
    config.addinivalue_line('markers', 'graphical: mark test as requiring graphics')

    if not config.getoption("skip_pegen"):
        result = buildParser()
        if result.returncode != 0:
            pytest.exit(f"Failed to generate the parser: {result.stderr}", result.returncode)

def pytest_collection_modifyitems(config, items):
    if config.getoption('--fast'):
        mark = pytest.mark.skip(reason='slow test skipped by --fast')
        for item in items:
            if 'slow' in item.keywords:
                item.add_marker(mark)
    if not config.getoption('--exhaustive'):
        mark = pytest.mark.skip(reason='exhaustive test not run because --exhaustive was not set')
        for item in items:
            if 'exhaustive' in item.keywords:
                item.add_marker(mark)
    if config.getoption('--no-graphics'):
        mark = pytest.mark.skip(reason='graphical test skipped by --no-graphics')
        for item in items:
            if 'graphical' in item.keywords:
                item.add_marker(mark)

def pytest_ignore_collect(path, config):
    """
    Some test files use Python syntax (e.g., structural pattern matching) that is only available in newer versions of Python.
    To avoid syntax errors on older versions, put `# pytest: python>=x.y` where x and y represent major and minor versions, respectively,
    required to run the test file.
    """
    if path.isfile() and path.ext in ('.py', '.scenic'):
        firstLine = ""
        with path.open() as f:
            firstLine = f.readline()
        m = re.search(r"^#\s*pytest:\s*python\s*>=\s*(?P<major>\d+)\.(?P<minor>\d+)\s*$", firstLine)
        if m:
            target = (int(m.group("major")), int(m.group("minor")))
            return True if sys.version_info < target else None
    return None<|MERGE_RESOLUTION|>--- conflicted
+++ resolved
@@ -48,11 +48,7 @@
 
 def pytest_configure(config):
     config.addinivalue_line('markers', 'slow: mark test as very slow')
-<<<<<<< HEAD
-    config.addinivalue_line('markers', 'exhaustive: mark test as exhaustive (very thorough, extremely slow)')
-=======
     config.addinivalue_line('markers', 'exhaustive: mark test as extremely slow and not run by default')
->>>>>>> 48fbd7a9
     config.addinivalue_line('markers', 'graphical: mark test as requiring graphics')
 
     if not config.getoption("skip_pegen"):
