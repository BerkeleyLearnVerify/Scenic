--- conflicted
+++ resolved
@@ -34,15 +34,10 @@
     return paths
 
 @pytest.fixture(scope='session')
-<<<<<<< HEAD
 def network(cached_maps, pytestconfig):
     if pytestconfig.getoption('--fast', False):
-        path = 'tests/formats/opendrive/maps/CARLA/Town01.xodr'
+        path = mapFolder/'CARLA'/'Town01.xodr'
     else:
-        path = 'tests/formats/opendrive/maps/CARLA/Town03.xodr'
-    path = cached_maps[path]
-=======
-def network(cached_maps):
-    path = cached_maps[str(mapFolder/'CARLA'/'Town03.xodr')]
->>>>>>> 018db8af
+        path = mapFolder/'CARLA'/'Town03.xodr'
+    path = cached_maps[str(path)]
     return Network.fromFile(path)