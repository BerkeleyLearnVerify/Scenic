from pathlib import Path

import pytest

from scenic.core.distributions import RejectionException
from scenic.domains.driving.roads import Intersection, Network
from tests.domains.driving.conftest import mapFolder

# Suppress all warnings from OpenDRIVE parser
pytestmark = pytest.mark.filterwarnings(
    "ignore::scenic.formats.opendrive.OpenDriveWarning"
)


def test_network_invalid():
    with pytest.raises(ValueError):
        Network.fromFile("blogobloggo_zoggle.foobar")  # unknown file extension
    with pytest.raises(FileNotFoundError):
        Network.fromFile("blogobloggo_zoggle")  # search all known formats


@pytest.mark.graphical
def test_show2D(network):
    import matplotlib.pyplot as plt

    network.show(labelIncomingLanes=True, showCurbArrows=True)

    plt.show(block=False)
    plt.close()


def test_element_tolerance(cached_maps, pytestconfig):
    path = cached_maps[str(mapFolder / "CARLA" / "Town01.xodr")]
    tol = 0.05
    network = Network.fromFile(path, tolerance=tol)
    drivable = network.drivableRegion
    toofar = drivable.buffer(2 * tol).difference(drivable.buffer(1.5 * tol))
    top_level_region = drivable.union(network.shoulderRegion).union(
        network.sidewalkRegion
    )
    outside_top_level = top_level_region.buffer(2 * tol).difference(
        top_level_region.buffer(1.5 * tol)
    )
    road = network.roads[0]
    nearby = road.buffer(tol).difference(road)
    rounds = 30 if pytestconfig.getoption("--fast") else 300
    for i in range(rounds):
        pt = None
        while not pt or pt in drivable:
            pt = nearby.uniformPointInner()
        assert network.elementAt(pt) is not None
        assert network.roadAt(pt) is not None
        pt = toofar.uniformPointInner()
        assert network.roadAt(pt) is None
        with pytest.raises(RejectionException):
            network.roadAt(pt, reject=True)
        pt = outside_top_level.uniformPointInner()
        assert network.elementAt(pt) is None
        with pytest.raises(RejectionException):
            network.elementAt(pt, reject=True)


def test_orientation_consistency(network):
    for i in range(30):
        pt = network.drivableRegion.uniformPointInner()
        dirs = network.nominalDirectionsAt(pt)
        elem = network.elementAt(pt)
        if isinstance(elem, Intersection):
            assert len(dirs) >= 1
            connectors = set()
            for maneuver in elem.maneuvers:
                cl = maneuver.connectingLane
                if cl.containsPoint(pt):
                    assert pytest.approx(cl.orientation[pt]) in dirs
                    connectors.add(cl)
            if not connectors:
                # Not on any connecting lane; orientation should be given by
                # whichever one is closest.
                man = min(
                    elem.maneuvers, key=lambda man: man.connectingLane.distanceTo(pt)
                )
                assert pytest.approx(man.connectingLane.orientation[pt]) in dirs
            else:
                lane = network.laneAt(pt)
                assert lane in connectors
        else:
            assert len(dirs) == 1
            d = dirs[0]
            road = network.roadAt(pt)
            assert road is elem
            assert road.orientation[pt] == pytest.approx(d)
            roadSec = road.sectionAt(pt)
            assert roadSec.orientation[pt] == pytest.approx(d)
            group = network.laneGroupAt(pt)
            assert road.laneGroupAt(pt) is group
            assert group.orientation[pt] == pytest.approx(d)
            lane = network.laneAt(pt)
            assert road.laneAt(pt) is lane
            assert lane.orientation[pt] == pytest.approx(d)
            laneSec = network.laneSectionAt(pt)
            assert road.laneSectionAt(pt) is laneSec
            assert laneSec.orientation[pt] == pytest.approx(d)


def test_linkage(network):
    for road in network.roads:
        assert road.forwardLanes or road.backwardLanes
        assert road.is1Way == (not (road.forwardLanes and road.backwardLanes))
        seenLanes = set()

        def checkGroup(group):
            assert group.road is road
            if group._sidewalk:
                sidewalk = group._sidewalk
                assert group.sidewalk is group._sidewalk
                assert sidewalk.road is road
                for crossing in sidewalk.crossings:
                    assert crossing.parent is road
                    assert sidewalk in (crossing.startSidewalk, crossing.endSidewalk)
            else:
                with pytest.raises(RejectionException):
                    group.sidewalk
            if group._shoulder:
                shoulder = group._shoulder
                assert group.shoulder is shoulder
                assert shoulder.road is road
            else:
                with pytest.raises(RejectionException):
                    group.shoulder
            if group._bikeLane:
                bikeLane = group._bikeLane
                assert group.bikeLane is bikeLane
                assert bikeLane.road is road
            else:
                with pytest.raises(RejectionException):
                    group.bikeLane
            for lane in group.lanes:
                assert lane not in seenLanes
                seenLanes.add(lane)
                assert lane.group is group
                assert lane.road is road
                for section in lane.sections:
                    assert section.lane is lane
                    assert section.group is group
                    assert section.road is road
                    assert section.isForward == (group is road.forwardLanes)
                    for i in range(30):
                        pt = section.uniformPointInner()
                        assert lane.sectionAt(pt) is section
                    fastSlow = (section._fasterLane, section._slowerLane)
                    leftRight = (section._laneToLeft, section._laneToRight)
                    if section._fasterLane:
                        assert section.fasterLane is section._fasterLane
                        assert section.fasterLane in leftRight
                    if section._slowerLane:
                        assert section.slowerLane is section._slowerLane
                        assert section.slowerLane in leftRight
                    if section._laneToLeft:
                        left = section._laneToLeft
                        assert section.laneToLeft is left
                        assert section.shiftedBy(1) is left
                        assert left is not section._laneToRight
                        if section.isForward == left.isForward:
                            assert fastSlow.count(left) == 1
                            assert left.laneToRight is section
                            assert left.shiftedBy(-1) is section
                        else:
                            assert left.laneToLeft is section
                            assert left.shiftedBy(1) is section
                    else:
                        with pytest.raises(RejectionException):
                            section.laneToLeft
                    if section._laneToRight:
                        right = section._laneToRight
                        assert section.laneToRight is right
                        assert section.shiftedBy(-1) is right
                        assert right is not section._laneToLeft
                        if section.isForward == right.isForward:
                            assert fastSlow.count(right) == 1
                            assert right.laneToLeft is section
                            assert right.shiftedBy(1) is section
                        else:
                            assert right.laneToRight is section
                            assert right.shiftedBy(-1) is section
                    else:
                        with pytest.raises(RejectionException):
                            section.laneToRight
                for maneuver in lane.maneuvers:
                    assert maneuver.startLane is lane
                for i in range(30):
                    pt = lane.uniformPointInner()
                    assert group.laneAt(pt) is lane

        if road.forwardLanes:
            checkGroup(road.forwardLanes)
            assert road.forwardLanes._opposite is road.backwardLanes
            if road.backwardLanes:
                assert road.forwardLanes.opposite is road.backwardLanes
        else:
            with pytest.raises(RejectionException):
                road.backwardLanes.opposite
        if road.backwardLanes:
            checkGroup(road.backwardLanes)
            assert road.backwardLanes._opposite is road.forwardLanes
            if road.forwardLanes:
                assert road.backwardLanes.opposite is road.forwardLanes
        else:
            with pytest.raises(RejectionException):
                road.forwardLanes.opposite
        assert set(road.lanes) == seenLanes

    for intersection in network.intersections:
        allManeuvers = intersection.maneuvers
        allConnecting = set(man.connectingLane for man in allManeuvers)
        for incoming in intersection.incomingLanes:
            assert incoming.road in intersection.roads
            assert incoming.successor in allConnecting
            maneuvers = incoming.maneuvers
            for maneuver in maneuvers:
                assert maneuver in allManeuvers
                assert maneuver.startLane is incoming
                assert maneuver.intersection is intersection
                connecting = maneuver.connectingLane
                assert connecting is not None
                assert connecting in allConnecting
                outgoing = connecting.successor
                assert outgoing in intersection.outgoingLanes
                assert outgoing.road in intersection.roads
                for conf in maneuver.conflictingManeuvers:
                    assert conf is not maneuver
                    assert connecting.intersects(conf.connectingLane)
                for rev in maneuver.reverseManeuvers:
                    assert rev is not maneuver
                    assert rev.startLane.road is maneuver.endLane.road
                    assert rev.endLane.road is maneuver.startLane.road


<<<<<<< HEAD
# --- Tests for cached network pickles ---


def _read_options_digest(pickled_path: Path) -> bytes:
    """Return the optionsDigest bytes from a cached .snet header.

    Header layout:
      - 4 bytes: version
      - 64 bytes: originalDigest
      - 8 bytes: optionsDigest
    """
    with open(pickled_path, "rb") as f:
        header = f.read(76)  # 4 + 64 + 8
    return header[68:76]  # skip version (4) + originalDigest (64)


def test_dump_pickle_from_pickle(tmp_path, network):
    """dumpPickle/fromPickle should rebuild the Network when digests match"""
    digest = b"x" * 64  # fake original map digest
    options_digest = b"y" * 8  # fake map options digest
    path = tmp_path / "net.snet"

    # Write the cache using the new format.
    network.dumpPickle(path, digest, options_digest)

    # Read it back with matching digests.
    loaded = Network.fromPickle(
        path,
        originalDigest=digest,
        optionsDigest=options_digest,
    )

    # Sanity checks
    assert isinstance(loaded, Network)
    assert loaded.elements.keys() == network.elements.keys()


def test_from_pickle_digest_mismatch(tmp_path, network):
    """fromPickle should reject files whose digests don't match."""
    digest = b"x" * 64
    options_digest = b"y" * 8
    path = tmp_path / "net.snet"

    network.dumpPickle(path, digest, options_digest)

    wrong_digest = b"z" * 64
    wrong_options = b"w" * 8

    # Wrong originalDigest -> DigestMismatchError.
    with pytest.raises(Network.DigestMismatchError):
        Network.fromPickle(
            path,
            originalDigest=wrong_digest,
            optionsDigest=options_digest,
        )

    # Wrong optionsDigest -> DigestMismatchError.
    with pytest.raises(Network.DigestMismatchError):
        Network.fromPickle(
            path,
            originalDigest=digest,
            optionsDigest=wrong_options,
        )

    # No digests supplied -> allowed (standalone .snet use case).
    Network.fromPickle(path)


def test_cache_regenerated_when_options_change(cached_maps):
    """Changing map options should invalidate and rewrite the cached .snet file."""
    # Get the temp copy of Town01 from cached_maps.
    xodr_loc = cached_maps[str(mapFolder / "CARLA" / "Town01.xodr")]
    xodr_path = Path(str(xodr_loc))
    pickled_path = xodr_path.with_suffix(Network.pickledExt)

    # First load: cache with one tolerance value
    Network.fromFile(
        xodr_path,
        useCache=True,
        writeCache=True,
        tolerance=0.05,
    )
    options_digest1 = _read_options_digest(pickled_path)

    # Second load: same map, different tolerance.
    Network.fromFile(
        xodr_path,
        useCache=True,
        writeCache=True,
        tolerance=0.123,
    )
    options_digest2 = _read_options_digest(pickled_path)

    # If the options changed, the cache header should also change.
    assert options_digest1 != options_digest2
=======
def test_shoulder(network):
    sh = network.shoulders[0]
    for _ in range(30):
        pt = sh.uniformPointInner()
        assert network.shoulderAt(pt) is sh
        assert network.elementAt(pt) is sh
        so_yaw = sh.orientation[pt].yaw
        rd_yaw = network.roadDirection[pt].yaw
        assert rd_yaw == pytest.approx(so_yaw)
        dirs = network.nominalDirectionsAt(pt)
        assert len(dirs) == 1
        assert dirs[0].yaw == pytest.approx(so_yaw)


def test_sidewalk(network):
    sw = network.sidewalks[0]
    for _ in range(30):
        pt = sw.uniformPointInner()
        assert network.sidewalkAt(pt) is sw
        assert network.elementAt(pt) is sw
>>>>>>> 73a35801
<|MERGE_RESOLUTION|>--- conflicted
+++ resolved
@@ -235,103 +235,6 @@
                     assert rev.endLane.road is maneuver.startLane.road
 
 
-<<<<<<< HEAD
-# --- Tests for cached network pickles ---
-
-
-def _read_options_digest(pickled_path: Path) -> bytes:
-    """Return the optionsDigest bytes from a cached .snet header.
-
-    Header layout:
-      - 4 bytes: version
-      - 64 bytes: originalDigest
-      - 8 bytes: optionsDigest
-    """
-    with open(pickled_path, "rb") as f:
-        header = f.read(76)  # 4 + 64 + 8
-    return header[68:76]  # skip version (4) + originalDigest (64)
-
-
-def test_dump_pickle_from_pickle(tmp_path, network):
-    """dumpPickle/fromPickle should rebuild the Network when digests match"""
-    digest = b"x" * 64  # fake original map digest
-    options_digest = b"y" * 8  # fake map options digest
-    path = tmp_path / "net.snet"
-
-    # Write the cache using the new format.
-    network.dumpPickle(path, digest, options_digest)
-
-    # Read it back with matching digests.
-    loaded = Network.fromPickle(
-        path,
-        originalDigest=digest,
-        optionsDigest=options_digest,
-    )
-
-    # Sanity checks
-    assert isinstance(loaded, Network)
-    assert loaded.elements.keys() == network.elements.keys()
-
-
-def test_from_pickle_digest_mismatch(tmp_path, network):
-    """fromPickle should reject files whose digests don't match."""
-    digest = b"x" * 64
-    options_digest = b"y" * 8
-    path = tmp_path / "net.snet"
-
-    network.dumpPickle(path, digest, options_digest)
-
-    wrong_digest = b"z" * 64
-    wrong_options = b"w" * 8
-
-    # Wrong originalDigest -> DigestMismatchError.
-    with pytest.raises(Network.DigestMismatchError):
-        Network.fromPickle(
-            path,
-            originalDigest=wrong_digest,
-            optionsDigest=options_digest,
-        )
-
-    # Wrong optionsDigest -> DigestMismatchError.
-    with pytest.raises(Network.DigestMismatchError):
-        Network.fromPickle(
-            path,
-            originalDigest=digest,
-            optionsDigest=wrong_options,
-        )
-
-    # No digests supplied -> allowed (standalone .snet use case).
-    Network.fromPickle(path)
-
-
-def test_cache_regenerated_when_options_change(cached_maps):
-    """Changing map options should invalidate and rewrite the cached .snet file."""
-    # Get the temp copy of Town01 from cached_maps.
-    xodr_loc = cached_maps[str(mapFolder / "CARLA" / "Town01.xodr")]
-    xodr_path = Path(str(xodr_loc))
-    pickled_path = xodr_path.with_suffix(Network.pickledExt)
-
-    # First load: cache with one tolerance value
-    Network.fromFile(
-        xodr_path,
-        useCache=True,
-        writeCache=True,
-        tolerance=0.05,
-    )
-    options_digest1 = _read_options_digest(pickled_path)
-
-    # Second load: same map, different tolerance.
-    Network.fromFile(
-        xodr_path,
-        useCache=True,
-        writeCache=True,
-        tolerance=0.123,
-    )
-    options_digest2 = _read_options_digest(pickled_path)
-
-    # If the options changed, the cache header should also change.
-    assert options_digest1 != options_digest2
-=======
 def test_shoulder(network):
     sh = network.shoulders[0]
     for _ in range(30):
@@ -352,4 +255,100 @@
         pt = sw.uniformPointInner()
         assert network.sidewalkAt(pt) is sw
         assert network.elementAt(pt) is sw
->>>>>>> 73a35801
+
+
+# --- Tests for cached network pickles ---
+
+
+def _read_options_digest(pickled_path: Path) -> bytes:
+    """Return the optionsDigest bytes from a cached .snet header.
+
+    Header layout:
+      - 4 bytes: version
+      - 64 bytes: originalDigest
+      - 8 bytes: optionsDigest
+    """
+    with open(pickled_path, "rb") as f:
+        header = f.read(76)  # 4 + 64 + 8
+    return header[68:76]  # skip version (4) + originalDigest (64)
+
+
+def test_dump_pickle_from_pickle(tmp_path, network):
+    """dumpPickle/fromPickle should rebuild the Network when digests match"""
+    digest = b"x" * 64  # fake original map digest
+    options_digest = b"y" * 8  # fake map options digest
+    path = tmp_path / "net.snet"
+
+    # Write the cache using the new format.
+    network.dumpPickle(path, digest, options_digest)
+
+    # Read it back with matching digests.
+    loaded = Network.fromPickle(
+        path,
+        originalDigest=digest,
+        optionsDigest=options_digest,
+    )
+
+    # Sanity checks
+    assert isinstance(loaded, Network)
+    assert loaded.elements.keys() == network.elements.keys()
+
+
+def test_from_pickle_digest_mismatch(tmp_path, network):
+    """fromPickle should reject files whose digests don't match."""
+    digest = b"x" * 64
+    options_digest = b"y" * 8
+    path = tmp_path / "net.snet"
+
+    network.dumpPickle(path, digest, options_digest)
+
+    wrong_digest = b"z" * 64
+    wrong_options = b"w" * 8
+
+    # Wrong originalDigest -> DigestMismatchError.
+    with pytest.raises(Network.DigestMismatchError):
+        Network.fromPickle(
+            path,
+            originalDigest=wrong_digest,
+            optionsDigest=options_digest,
+        )
+
+    # Wrong optionsDigest -> DigestMismatchError.
+    with pytest.raises(Network.DigestMismatchError):
+        Network.fromPickle(
+            path,
+            originalDigest=digest,
+            optionsDigest=wrong_options,
+        )
+
+    # No digests supplied -> allowed (standalone .snet use case).
+    Network.fromPickle(path)
+
+
+def test_cache_regenerated_when_options_change(cached_maps):
+    """Changing map options should invalidate and rewrite the cached .snet file."""
+    # Get the temp copy of Town01 from cached_maps.
+    xodr_loc = cached_maps[str(mapFolder / "CARLA" / "Town01.xodr")]
+    xodr_path = Path(str(xodr_loc))
+    pickled_path = xodr_path.with_suffix(Network.pickledExt)
+
+    # First load: cache with one tolerance value
+    Network.fromFile(
+        xodr_path,
+        useCache=True,
+        writeCache=True,
+        tolerance=0.05,
+    )
+    options_digest1 = _read_options_digest(pickled_path)
+
+    # Second load: same map, different tolerance.
+    Network.fromFile(
+        xodr_path,
+        useCache=True,
+        writeCache=True,
+        tolerance=0.123,
+    )
+    options_digest2 = _read_options_digest(pickled_path)
+
+    # If the options changed, the cache header should also change.
+    assert options_digest1 != options_digest2