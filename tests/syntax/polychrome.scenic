"""Example file to help test the Scenic syntax highlighter."""

# A comment on its own line.

import collections.abc as abc
from collections import defaultdict as dd, foo as bar, \
    baz as qux

model scenic.simulators.webots.mars.model
simulator NoSuchClass()

param map = 3   # name of param should NOT be formatted as built-in function
param 'quoted name' = str(globalParameters.map)
param foo = f(x, y=3), bar = (1, 2, 3), \
    baz = 'zoggle', qux = [     # comment in list
        1.4, 9.16]

variable = sin(3) + cos(1) - hypot(4, 1) * min(5, 9) ** max(2, 6)
CONSTANT = 30
workspace = Workspace(everywhere)
field = VectorField('myfield', lambda pos: 30 deg / pos.x)
region = nowhere.union(PolygonalRegion([[0, 0], [1, 0], [1, 1], [0, 1]]))
stuff = filter(lambda thing={}: bool(thing["foo"]),
               ({ "foo": 12.2, },))
lambda x, *args, \
    **kwargs: NotImplemented
lots   ( of_  ,  whitespace    =  12 )
next (it)           # not a temporal operator
thing = newObject   # not an object definition

print(f"this \n is a test from {localPath(__file__)}")
verbosePrint("zounds!", level=1)
re.match(r'(?x) (a|b)* [^abc#\n]+')

Uniform
new Object
ego = new Object
blah = new Point    # comment after no specifiers
spot = new OrientedPoint with position (10, 10), facing 30 deg relative to field
new Point at (Range(1, 3), 2) # comment
new Object offset by (3, 4), facing 30 deg
other = new Object offset along 45 deg by [5, 6],
    facing toward (7, 8)
new Object left of spot by 5, facing toward (0, 0),
    with behavior None, with name 'string', with foo {"k1": 3, Point: ego}
new OrientedPoint behind ego,
    with property 42,
    with items (1, (2, 3), [4, (5, 6)]), with thing f(1, b=2),
    apparently facing -30 deg from spot
new Object beyond ego by (0, 5) from spot,  # comment
    with prop """multiline
                string""",
    facing (30 +
        12) deg,    # implicit line continuation
    with prop2 'explicit line ' \
               'continuation'
new Object at spot, \
    facing 30 deg   # specifier on same logical line as previous
new Point visible from ego
pt = new Point not visible
new Object on visible workspace
new Object in not visible region
new Object following field from spot for 12
new Car
new thingy
new thingy facing 30 deg

require (relative heading of other from ego) > 1 as RequirementName
require[0.5] (apparent heading of spot) > 0 as 'quoted name'
require always 3 <= (distance to other) <= 10
require eventually (angle from other to front of spot) < 1
require eventually X or (always Y)
require X until Y
require always (X < 5 implies (next x > 5))
terminate when ego can see back right of other
terminate when (other in visible region) as MyTerminationCondition
terminate after (field at spot) seconds
terminate after CONSTANT steps
record (other.heading relative to field) as myval
record initial (ego offset by 5@2) as 'quoted name'
record final other offset along field by (3, 2)

class MyClass:
    property: self.foo + 7     # name of property should NOT be formatted as built-in function
    requireVisible: False
    model: (Point, OrientedPoint , Object)
    foo[additive]: new Point on road
    bar[additive, dynamic]: 'blah'
@mod.decorator(1, 2, foo=3)     # comment
@other_decorator
class OtherClass(MyClass):
    foo: 21
<<<<<<< HEAD
    def method(self, arg, *args, distance=5,    # comment
        blah, \
        **kwargs: anno
    ):
=======
    def method(self, arg:Union[list,types.Wuggle]=[1,2], *args, distance=5,    # comment
        **kwargs):
>>>>>>> 018db8af
        """Docstring."""
        thing = args[0] if len(args) > 0 else 6
        return self.foo + distance
    @property
<<<<<<< HEAD
    def myProp(self, *, zug=4
=======
    def myProp(
        self,
        *,
        zug=4
>>>>>>> 018db8af
    ) -> Point:
        if abs(self.foo) != 4: x = 3; y = 12    # if-else with simple statements
        else: x = 4
        def nested(foo, /):
            yield from foo
        return self.method(5, womp='foo')
    class_attr = 42
    @classmethod
    def clsmethod(cls, angle : float, /,
                  thingy:types.Wuggle
                  ):
        try:
            pass
        except Exception as e:
            raise angle
        except:
            raise cls
        else:
            pass
        finally:
            pass

        try: x = 0; y = 1
        except Exception as e: raise
        except: raise
        else: pass
        finally: pass

        try: yield x
        finally: yield from x

        raise Exception(cls.class_attr)
    def __str__(self):
        return super().__str__()
    __hash__ = None
class MultipleBases(MyClass, defaultdict):
    __slots__ = ('foo', 'bar')

behavior B1(arg, arg2):
    precondition: simulation().currentTime > arg
    invariant: (distance to other) < arg2
    while True:
        if arg > 0:
            break
        elif arg < -5:
            continue
        else:
            wait
        take MyAction()
        take OtherAction(3), OtherAction(4)
    try:
        do B2()
        terminate
    interrupt when ego.heading > 0:
        do B2() until ego.heading < 0
        do B2(4) for 3 seconds
        abort
    except GuardViolation as e:
        pass
behavior B2(darg=5):
    do choose B1(1, 2), B1(3, 4), B1(5, 6)
    do shuffle {B1(1,2): 1, B1(3,4): 2}
monitor Mon(x, y=12):
    wait
require monitor Mon(x=4)

scenario Main():
    precondition: True
    invariant: ... is ...
    setup:
        terminate after 50 steps
    compose:
        do shuffle Simple(), Simple(3)
scenario Simple(arg=5):
    if initial scenario:
        ego = new Object
    else:
        override ego with behavior B1(0, 1), with foo 19

# Check case of object created with no newline following
new Object<|MERGE_RESOLUTION|>--- conflicted
+++ resolved
@@ -90,27 +90,18 @@
 @other_decorator
 class OtherClass(MyClass):
     foo: 21
-<<<<<<< HEAD
-    def method(self, arg, *args, distance=5,    # comment
+    def method(self, arg:Union[list,types.Wuggle]=[1,2], *args, distance=5,    # comment
         blah, \
         **kwargs: anno
     ):
-=======
-    def method(self, arg:Union[list,types.Wuggle]=[1,2], *args, distance=5,    # comment
-        **kwargs):
->>>>>>> 018db8af
         """Docstring."""
         thing = args[0] if len(args) > 0 else 6
         return self.foo + distance
     @property
-<<<<<<< HEAD
-    def myProp(self, *, zug=4
-=======
     def myProp(
         self,
         *,
         zug=4
->>>>>>> 018db8af
     ) -> Point:
         if abs(self.foo) != 4: x = 3; y = 12    # if-else with simple statements
         else: x = 4
