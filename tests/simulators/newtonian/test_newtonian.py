--- conflicted
+++ resolved
@@ -20,21 +20,14 @@
     simulator.simulate(scene, maxSteps=3)
 
 def test_driving(loadLocalScenario):
-<<<<<<< HEAD
-    scenario = loadLocalScenario('driving.scenic', mode2D=True)
-    scene, _ = scenario.generate(maxIterations=1000)
-    simulator = scenario.getSimulator()
-    simulation = simulator.simulate(scene, maxSteps=3)
-=======
     def check():
-        scenario = loadLocalScenario('driving.scenic')
+        scenario = loadLocalScenario('driving.scenic', mode2D=True)
         scene, _ = scenario.generate(maxIterations=1000)
         simulator = scenario.getSimulator()
         simulation = simulator.simulate(scene, maxSteps=3)
     # Run this twice to catch leaks between successive compilations.
     check()
     check()  # If we fail here, something is leaking.
->>>>>>> 018db8af
 
 @pickle_test
 def test_pickle(loadLocalScenario):
