--- conflicted
+++ resolved
@@ -127,67 +127,29 @@
     scenario = compileScenic(code, mode2D=True)
     scene = sampleScene(scenario)
     simulation = simulator.simulate(scene)
-<<<<<<< HEAD
     series = simulation.result.records["Pos"]
     initialPos = series[0][1]
     finalPos = series[-1][1]
     assert initialPos != finalPos
 
 
-def test_duplicate_sensor_names(getMetadriveSimulator):
-=======
-    initialPos = simulation.result.records["InitialPos"]
-    finalPos = simulation.result.records["FinalPos"]
-    assert initialPos != finalPos
-
-
 def test_initial_velocity_movement(getMetadriveSimulator):
->>>>>>> 948465b2
-    simulator, openDrivePath, sumoPath = getMetadriveSimulator("Town01")
-    code = f"""
-        param map = r'{openDrivePath}'
-        param sumo_map = r'{sumoPath}'
-
-        model scenic.simulators.metadrive.model
-
-<<<<<<< HEAD
-        ego = new Car at (369, -326),
-            with sensors {{
-                "front_rgb": RGBSensor(offset=(1.6, 0, 1.7), width=64, height=64)
-            }}
-
-        # ensure a different view so frames shouldn't match
-        other = new Car at (385, -326),
-            with sensors {{
-                "front_rgb": RGBSensor(offset=(1.6, 0, 1.7), rotation=(45, 0, 0), width=64, height=64)
-            }}
-
-        record ego.observations["front_rgb"] as EgoRGB
-        record other.observations["front_rgb"] as OtherRGB
-        terminate after 3 steps
-=======
+    simulator, openDrivePath, sumoPath = getMetadriveSimulator("Town01")
+    code = f"""
+        param map = r'{openDrivePath}'
+        param sumo_map = r'{sumoPath}'
+
+        model scenic.simulators.metadrive.model
+
         # Car should move 5 m/s west
         ego = new Car at (30, 2), with velocity (-5, 0)
         record initial ego.position as InitialPos
         record final ego.position as FinalPos
         terminate after 1 steps
->>>>>>> 948465b2
-    """
-    scenario = compileScenic(code, mode2D=True)
-    scene = sampleScene(scenario)
-    simulation = simulator.simulate(scene)
-<<<<<<< HEAD
-
-    ego_series = simulation.result.records["EgoRGB"]
-    other_series = simulation.result.records["OtherRGB"]
-    assert len(ego_series) > 0 and len(other_series) > 0
-
-    img0 = ego_series[-1][1]
-    img1 = other_series[-1][1]
-    assert img0.shape == (64, 64, 3)
-    assert img1.shape == (64, 64, 3)
-    assert not np.array_equal(img0, img1)
-=======
+    """
+    scenario = compileScenic(code, mode2D=True)
+    scene = sampleScene(scenario)
+    simulation = simulator.simulate(scene)
     initialPos = simulation.result.records["InitialPos"]
     finalPos = simulation.result.records["FinalPos"]
     dx = finalPos[0] - initialPos[0]
@@ -228,4 +190,41 @@
         f"Expected pedestrian to remain stationary (default speed=0), "
         f"but moved from {initialPos} to {finalPos}"
     )
->>>>>>> 948465b2
+
+
+def test_duplicate_sensor_names(getMetadriveSimulator):
+    simulator, openDrivePath, sumoPath = getMetadriveSimulator("Town01")
+    code = f"""
+        param map = r'{openDrivePath}'
+        param sumo_map = r'{sumoPath}'
+
+        model scenic.simulators.metadrive.model
+
+        ego = new Car at (369, -326),
+            with sensors {{
+                "front_rgb": RGBSensor(offset=(1.6, 0, 1.7), width=64, height=64)
+            }}
+
+        # ensure a different view so frames shouldn't match
+        other = new Car at (385, -326),
+            with sensors {{
+                "front_rgb": RGBSensor(offset=(1.6, 0, 1.7), rotation=(45, 0, 0), width=64, height=64)
+            }}
+
+        record ego.observations["front_rgb"] as EgoRGB
+        record other.observations["front_rgb"] as OtherRGB
+        terminate after 3 steps
+    """
+    scenario = compileScenic(code, mode2D=True)
+    scene = sampleScene(scenario)
+    simulation = simulator.simulate(scene)
+
+    ego_series = simulation.result.records["EgoRGB"]
+    other_series = simulation.result.records["OtherRGB"]
+    assert len(ego_series) > 0 and len(other_series) > 0
+
+    img0 = ego_series[-1][1]
+    img1 = other_series[-1][1]
+    assert img0.shape == (64, 64, 3)
+    assert img1.shape == (64, 64, 3)
+    assert not np.array_equal(img0, img1)