--- conflicted
+++ resolved
@@ -80,12 +80,6 @@
     assert speeds[len(speeds) // 2][1] < speeds[-1][1]
 
 
-<<<<<<< HEAD
-# @pytest.mark.xfail(
-#     reason="Expected failure until MetaDrive uploads the next version on PyPI to fix the issue where cars aren't fully stopping."
-# )
-=======
->>>>>>> e17e6a4d
 def test_brake(getMetadriveSimulator):
     simulator, openDrivePath, sumoPath = getMetadriveSimulator("Town01")
     code = f"""
