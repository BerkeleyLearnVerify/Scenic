import math
import os
from urllib.error import URLError

import numpy as np
import pytest

try:
    import metadrive
    from metadrive.pull_asset import pull_asset

    # Make sure MetaDrive assets are available.
    # On CI, if the asset server is down or unreachable, skip this whole file.
    try:
        pull_asset(update=False)
    except URLError as e:
        pytest.skip(
            f"MetaDrive assets could not be pulled ({e}); skipping MetaDrive tests",
            allow_module_level=True,
        )

    from scenic.simulators.metadrive import MetaDriveSimulator
except ModuleNotFoundError:
    pytest.skip("MetaDrive package not installed", allow_module_level=True)

from tests.utils import compileScenic, pickle_test, sampleScene, tryPickling

WINDOW_ERR = "Could not open window"


# Helper to run a simulation but skip cleanly on CI.
# MetaDrive (Panda3D) tries to open a window on GitHub runners
# and fails with "Could not open window", while Newtonian (pygame) works fine.
# We still attempt the run (in case it succeeds or gets fixed), but if we hit
# that specific error we skip instead of failing the whole CI job.
def simulate_or_skip(simulator, scene):
    try:
        return simulator.simulate(scene)
    except Exception as e:
        if WINDOW_ERR in str(e):
            pytest.skip("MetaDrive (Panda3D) cannot open a window on this platform/CI")
        else:
            raise


def test_basic(loadLocalScenario):
    scenario = loadLocalScenario("basic.scenic", mode2D=True)
    scenario.generate(maxIterations=1000)


@pickle_test
@pytest.mark.slow
def test_pickle(loadLocalScenario):
    scenario = tryPickling(loadLocalScenario("basic.scenic", mode2D=True))
    tryPickling(sampleScene(scenario, maxIterations=1000))


@pytest.fixture(scope="package")
def getMetadriveSimulator(getAssetPath):
    base = getAssetPath("maps/CARLA")

    def _getMetadriveSimulator(town, *, render=False, render3D=False, **kwargs):
        openDrivePath = os.path.join(base, f"{town}.xodr")
        sumoPath = os.path.join(base, f"{town}.net.xml")
        simulator = MetaDriveSimulator(
            sumo_map=sumoPath,
            render=render,
            render3D=render3D,
            **kwargs,
        )
        return simulator, openDrivePath, sumoPath

    yield _getMetadriveSimulator


def test_throttle(getMetadriveSimulator):
    simulator, openDrivePath, sumoPath = getMetadriveSimulator("Town01")
    code = f"""
        param map = r'{openDrivePath}'
        param sumo_map = r'{sumoPath}'

        model scenic.simulators.metadrive.model

        behavior DriveWithThrottle():
            while True:
                take SetThrottleAction(1)

        ego = new Car at (369, -326), with behavior DriveWithThrottle
        record ego.speed as CarSpeed
        terminate after 5 steps
    """
    scenario = compileScenic(code, mode2D=True)
    scene = sampleScene(scenario)
    simulation = simulator.simulate(scene)
    speeds = simulation.result.records["CarSpeed"]
    assert speeds[len(speeds) // 2][1] < speeds[-1][1]


def test_brake(getMetadriveSimulator):
    simulator, openDrivePath, sumoPath = getMetadriveSimulator("Town01")
    code = f"""
        param map = r'{openDrivePath}'
        param sumo_map = r'{sumoPath}'

        model scenic.simulators.metadrive.model

        behavior DriveWithThrottle():
            while True:
                take SetThrottleAction(1)

        behavior Brake():
            while True:
                take SetThrottleAction(0), SetBrakeAction(1)

        behavior DriveThenBrake():
            do DriveWithThrottle() for 2 steps
            do Brake() for 6 steps

        ego = new Car at (369, -326),
            with behavior DriveThenBrake
        record final ego.speed as CarSpeed
        terminate after 8 steps
    """
    scenario = compileScenic(code, mode2D=True)
    scene = sampleScene(scenario)
    simulation = simulator.simulate(scene)
    finalSpeed = simulation.result.records["CarSpeed"]
    assert finalSpeed == pytest.approx(0.0, abs=1e-1)


def test_reverse_and_brake(getMetadriveSimulator):
    simulator, openDrivePath, sumoPath = getMetadriveSimulator("Town01")
    code = f"""
        param map = r'{openDrivePath}'
        param sumo_map = r'{sumoPath}'

        model scenic.simulators.metadrive.model

        behavior Reverse():
            while True:
                take SetReverseAction(True), SetThrottleAction(1), SetBrakeAction(0)

        behavior Brake():
            while True:
                take SetThrottleAction(0), SetBrakeAction(1)

        behavior ReverseThenBrake():
            do Reverse() for 3 steps
            do Brake() for 10 steps

        ego = new Car at (369, -326), with behavior ReverseThenBrake

        record initial ego.heading as Heading
        record ego.velocity as Vel
        record final ego.speed as Speed

        terminate after 13 steps
    """
    scenario = compileScenic(code, mode2D=True)
    scene = sampleScene(scenario)
    simulation = simulator.simulate(scene)

    h = simulation.result.records["Heading"]
    fwd = (-math.sin(h), math.cos(h))
    vx, vy, _ = simulation.result.records["Vel"][2][1]
    proj = vx * fwd[0] + vy * fwd[1]
    assert proj < -0.02, f"Expected reverse velocity (negative proj), got {proj}"

    finalSpeed = simulation.result.records["Speed"]
    assert finalSpeed == pytest.approx(0.0, abs=0.5)


def test_handbrake(getMetadriveSimulator):
    simulator, openDrivePath, sumoPath = getMetadriveSimulator("Town01")
    code = f"""
        param map = r'{openDrivePath}'
        param sumo_map = r'{sumoPath}'

        model scenic.simulators.metadrive.model

        behavior HandbrakeAndThrottle():
            while True:
                take SetHandBrakeAction(True), SetThrottleAction(1)

        ego = new Car at (369, -326), with behavior HandbrakeAndThrottle
        record initial ego.position as InitialPos
        record final ego.position as FinalPos
        record final ego.speed as Speed
        terminate after 6 steps
    """
    scenario = compileScenic(code, mode2D=True)
    scene = sampleScene(scenario)
    simulation = simulator.simulate(scene)

    p0 = simulation.result.records["InitialPos"]
    p1 = simulation.result.records["FinalPos"]
    finalSpeed = simulation.result.records["Speed"]

    assert p0 == pytest.approx(p1, abs=0.05)
    assert finalSpeed == pytest.approx(0.0, abs=0.1)


def test_set_position(getMetadriveSimulator):
    simulator, openDrivePath, sumoPath = getMetadriveSimulator("Town01")
    code = f"""
        param map = r'{openDrivePath}'
        param sumo_map = r'{sumoPath}'

        model scenic.simulators.metadrive.model

        behavior Teleport():
            wait
            take SetPositionAction(Vector(120, -56))

        ego = new Car at (30, 2), with behavior Teleport
        record initial ego.position as InitialPos
        record final ego.position as FinalPos
        terminate after 2 steps
    """
    scenario = compileScenic(code, mode2D=True)
    scene = sampleScene(scenario)
    simulation = simulator.simulate(scene)
    p0 = simulation.result.records["InitialPos"]
    p1 = simulation.result.records["FinalPos"]

    assert p0 != p1
    assert p1 == pytest.approx((120, -56, 0), abs=0.01)


def test_initial_velocity_movement(getMetadriveSimulator):
    simulator, openDrivePath, sumoPath = getMetadriveSimulator("Town01")
    code = f"""
        param map = r'{openDrivePath}'
        param sumo_map = r'{sumoPath}'

        model scenic.simulators.metadrive.model

        # Car should move 5 m/s west
        ego = new Car at (30, 2), with velocity (-5, 0)
        record initial ego.position as InitialPos
        record final ego.position as FinalPos
        terminate after 1 steps
    """
    scenario = compileScenic(code, mode2D=True)
    scene = sampleScene(scenario)
    simulation = simulator.simulate(scene)
    initialPos = simulation.result.records["InitialPos"]
    finalPos = simulation.result.records["FinalPos"]
    dx = finalPos[0] - initialPos[0]
    assert dx < -0.1, f"Expected car to move west (negative dx), but got dx = {dx}"


def test_pedestrian_movement(getMetadriveSimulator):
    simulator, openDrivePath, sumoPath = getMetadriveSimulator("Town01")
    code = f"""
        param map = r'{openDrivePath}'
        param sumo_map = r'{sumoPath}'

        model scenic.simulators.metadrive.model

        behavior WalkForward():
            while True:
                take SetWalkingDirectionAction(self.heading), SetWalkingSpeedAction(0.5)

        behavior StopWalking():
            while True:
                take SetWalkingSpeedAction(0)

        behavior WalkThenStop():
            do WalkForward() for 2 steps
            do StopWalking() for 2 steps

        ego = new Car at (30, 2)
        pedestrian = new Pedestrian at (50, 6), with behavior WalkThenStop

        record pedestrian.position as Pos
        terminate after 4 steps
    """
    scenario = compileScenic(code, mode2D=True)
    scene = sampleScene(scenario)
    simulation = simulator.simulate(scene)
    series = simulation.result.records["Pos"]
    initialPos = series[0][1]
    finalPos = series[-1][1]
    assert initialPos != finalPos


@pytest.mark.slow
@pytest.mark.graphical
def test_static_pedestrian(getMetadriveSimulator):
    simulator, openDrivePath, sumoPath = getMetadriveSimulator(
        "Town01", render=True, render3D=True
    )
    code = f"""
        param map = r'{openDrivePath}'
        param sumo_map = r'{sumoPath}'

        model scenic.simulators.metadrive.model

        ego = new Car at (266.21, -59.57)
        pedestrian = new Pedestrian at (275, -59.57), with regionContainedIn None
        record initial pedestrian.position as InitialPos
        record final pedestrian.position as FinalPos
        terminate after 5 steps
    """
    scenario = compileScenic(code, mode2D=True)
    scene = sampleScene(scenario)
    simulation = simulate_or_skip(simulator, scene)

    initialPos = simulation.result.records["InitialPos"]
    finalPos = simulation.result.records["FinalPos"]
    assert initialPos == finalPos, (
        f"Expected pedestrian to remain stationary (default speed=0), "
        f"but moved from {initialPos} to {finalPos}"
    )


@pytest.mark.graphical  # TODO temporary until MetaDrive issue fixed in new release
def test_duplicate_sensor_names(getMetadriveSimulator):
    simulator, openDrivePath, sumoPath = getMetadriveSimulator("Town01")
    code = f"""
        param map = r'{openDrivePath}'
        param sumo_map = r'{sumoPath}'

        model scenic.simulators.metadrive.model

        ego = new Car at (369, -326),
            with sensors {{
                "front_rgb": RGBSensor(offset=(1.6, 0, 1.7), width=64, height=64)
            }}

        # ensure a different view so frames shouldn't match
        other = new Car at (385, -326),
            with sensors {{
                "front_rgb": RGBSensor(offset=(1.6, 0, 1.7), rotation=(45, 0, 0), width=64, height=64)
            }}

        record ego.observations["front_rgb"] as EgoRGB
        record other.observations["front_rgb"] as OtherRGB
        terminate after 3 steps
    """
    scenario = compileScenic(code, mode2D=True)
    scene = sampleScene(scenario)
    simulation = simulate_or_skip(simulator, scene)

    ego_series = simulation.result.records["EgoRGB"]
    other_series = simulation.result.records["OtherRGB"]
    assert len(ego_series) > 0 and len(other_series) > 0

    img0 = ego_series[-1][1]
    img1 = other_series[-1][1]
    assert img0.shape == (64, 64, 3)
    assert img1.shape == (64, 64, 3)
    assert not np.array_equal(img0, img1)


<<<<<<< HEAD
def test_render_2D_saves_gif(getMetadriveSimulator, tmp_path):
    outdir = tmp_path / "md_gifs"
    outdir.mkdir()

    simulator, openDrivePath, sumoPath = getMetadriveSimulator(
        "Town01",
        render=True,
        screen_record=True,
        screen_record_filename="render2d.gif",
        screen_record_path=str(outdir),
    )

    code = f"""
        param map = r'{openDrivePath}'
        param sumo_map = r'{sumoPath}'

        model scenic.simulators.metadrive.model

        ego = new Car at (30, 2)
        terminate after 2 steps
    """
    scenario = compileScenic(code, mode2D=True)
    scene = sampleScene(scenario)
    simulator.simulate(scene)

    assert (outdir / "render2d.gif").exists()


def test_follow_lane(getMetadriveSimulator):
    # Exercise MetaDrive's getLaneFollowingControllers via FollowLaneBehavior:
    # car should stay on a lane and actually accelerate.
=======
def test_steer(getMetadriveSimulator):
    simulator, openDrivePath, sumoPath = getMetadriveSimulator("Town01")
    code = f"""
        param map = r'{openDrivePath}'
        param sumo_map = r'{sumoPath}'
        model scenic.simulators.metadrive.model

        behavior TurnRight():
            while True:
                take SetThrottleAction(0.5), SetSteerAction(1)

        # Ego facing west
        ego = new Car at (300, -55), with behavior TurnRight

        record initial ego.heading as InitialHeading
        record final ego.heading as FinalHeading
        terminate after 3 steps
    """
    scenario = compileScenic(code, mode2D=True)
    scene = sampleScene(scenario)
    sim = simulator.simulate(scene)
    initial_heading = sim.result.records["InitialHeading"]
    final_heading = sim.result.records["FinalHeading"]
    assert (
        initial_heading > final_heading
    ), "Positive steer should turn right (heading must decrease)."


def test_composed_scenario(getMetadriveSimulator):
>>>>>>> d76f367a
    simulator, openDrivePath, sumoPath = getMetadriveSimulator("Town01")
    code = f"""
        param map = r'{openDrivePath}'
        param sumo_map = r'{sumoPath}'
<<<<<<< HEAD

        model scenic.simulators.metadrive.model

        ego = new Car with behavior FollowLaneBehavior(target_speed=8)

        record final (ego._lane is not None) as OnLane
        record final ego.speed as FinalSpeed
        terminate after 8 steps
    """
    scenario = compileScenic(code, mode2D=True)
    scene = sampleScene(scenario, maxIterations=1000)
    simulation = simulator.simulate(scene)
    assert simulation.result.records[
        "OnLane"
    ], "Vehicle left the lane under FollowLaneBehavior."
    assert (
        simulation.result.records["FinalSpeed"] > 0.2
    ), "Vehicle did not accelerate along the lane."
=======
        model scenic.simulators.metadrive.model

        scenario Sub():
            setup:
                follower = new Car with behavior FollowLaneBehavior()
                terminate after 3 steps

        scenario Main():
            setup:
                ego = new Car with behavior FollowLaneBehavior()
            compose:
                do Sub()
    """
    scenario = compileScenic(code, mode2D=True)
    scene = sampleScene(scenario)
    simulation = simulator.simulate(scene)
    traj = simulation.result.trajectory

    assert len(traj[0]) == 2, f"expected 2 objects, got {len(traj[0])}"
    assert traj[0][0] != traj[-1][0], f"ego car did not move."
    assert traj[0][1] != traj[-1][1], f"subscenario car did not move."
>>>>>>> d76f367a
<|MERGE_RESOLUTION|>--- conflicted
+++ resolved
@@ -354,7 +354,62 @@
     assert not np.array_equal(img0, img1)
 
 
-<<<<<<< HEAD
+def test_steer(getMetadriveSimulator):
+    simulator, openDrivePath, sumoPath = getMetadriveSimulator("Town01")
+    code = f"""
+        param map = r'{openDrivePath}'
+        param sumo_map = r'{sumoPath}'
+        model scenic.simulators.metadrive.model
+
+        behavior TurnRight():
+            while True:
+                take SetThrottleAction(0.5), SetSteerAction(1)
+
+        # Ego facing west
+        ego = new Car at (300, -55), with behavior TurnRight
+
+        record initial ego.heading as InitialHeading
+        record final ego.heading as FinalHeading
+        terminate after 3 steps
+    """
+    scenario = compileScenic(code, mode2D=True)
+    scene = sampleScene(scenario)
+    sim = simulator.simulate(scene)
+    initial_heading = sim.result.records["InitialHeading"]
+    final_heading = sim.result.records["FinalHeading"]
+    assert (
+        initial_heading > final_heading
+    ), "Positive steer should turn right (heading must decrease)."
+
+
+def test_composed_scenario(getMetadriveSimulator):
+    simulator, openDrivePath, sumoPath = getMetadriveSimulator("Town01")
+    code = f"""
+        param map = r'{openDrivePath}'
+        param sumo_map = r'{sumoPath}'
+        model scenic.simulators.metadrive.model
+
+        scenario Sub():
+            setup:
+                follower = new Car with behavior FollowLaneBehavior()
+                terminate after 3 steps
+
+        scenario Main():
+            setup:
+                ego = new Car with behavior FollowLaneBehavior()
+            compose:
+                do Sub()
+    """
+    scenario = compileScenic(code, mode2D=True)
+    scene = sampleScene(scenario)
+    simulation = simulator.simulate(scene)
+    traj = simulation.result.trajectory
+
+    assert len(traj[0]) == 2, f"expected 2 objects, got {len(traj[0])}"
+    assert traj[0][0] != traj[-1][0], f"ego car did not move."
+    assert traj[0][1] != traj[-1][1], f"subscenario car did not move."
+
+
 def test_render_2D_saves_gif(getMetadriveSimulator, tmp_path):
     outdir = tmp_path / "md_gifs"
     outdir.mkdir()
@@ -386,42 +441,10 @@
 def test_follow_lane(getMetadriveSimulator):
     # Exercise MetaDrive's getLaneFollowingControllers via FollowLaneBehavior:
     # car should stay on a lane and actually accelerate.
-=======
-def test_steer(getMetadriveSimulator):
-    simulator, openDrivePath, sumoPath = getMetadriveSimulator("Town01")
-    code = f"""
-        param map = r'{openDrivePath}'
-        param sumo_map = r'{sumoPath}'
-        model scenic.simulators.metadrive.model
-
-        behavior TurnRight():
-            while True:
-                take SetThrottleAction(0.5), SetSteerAction(1)
-
-        # Ego facing west
-        ego = new Car at (300, -55), with behavior TurnRight
-
-        record initial ego.heading as InitialHeading
-        record final ego.heading as FinalHeading
-        terminate after 3 steps
-    """
-    scenario = compileScenic(code, mode2D=True)
-    scene = sampleScene(scenario)
-    sim = simulator.simulate(scene)
-    initial_heading = sim.result.records["InitialHeading"]
-    final_heading = sim.result.records["FinalHeading"]
-    assert (
-        initial_heading > final_heading
-    ), "Positive steer should turn right (heading must decrease)."
-
-
-def test_composed_scenario(getMetadriveSimulator):
->>>>>>> d76f367a
-    simulator, openDrivePath, sumoPath = getMetadriveSimulator("Town01")
-    code = f"""
-        param map = r'{openDrivePath}'
-        param sumo_map = r'{sumoPath}'
-<<<<<<< HEAD
+    simulator, openDrivePath, sumoPath = getMetadriveSimulator("Town01")
+    code = f"""
+        param map = r'{openDrivePath}'
+        param sumo_map = r'{sumoPath}'
 
         model scenic.simulators.metadrive.model
 
@@ -439,27 +462,4 @@
     ], "Vehicle left the lane under FollowLaneBehavior."
     assert (
         simulation.result.records["FinalSpeed"] > 0.2
-    ), "Vehicle did not accelerate along the lane."
-=======
-        model scenic.simulators.metadrive.model
-
-        scenario Sub():
-            setup:
-                follower = new Car with behavior FollowLaneBehavior()
-                terminate after 3 steps
-
-        scenario Main():
-            setup:
-                ego = new Car with behavior FollowLaneBehavior()
-            compose:
-                do Sub()
-    """
-    scenario = compileScenic(code, mode2D=True)
-    scene = sampleScene(scenario)
-    simulation = simulator.simulate(scene)
-    traj = simulation.result.trajectory
-
-    assert len(traj[0]) == 2, f"expected 2 objects, got {len(traj[0])}"
-    assert traj[0][0] != traj[-1][0], f"ego car did not move."
-    assert traj[0][1] != traj[-1][1], f"subscenario car did not move."
->>>>>>> d76f367a
+    ), "Vehicle did not accelerate along the lane."