--- conflicted
+++ resolved
@@ -13,7 +13,6 @@
 )
 
 
-<<<<<<< HEAD
 def checkCarlaPath():
     CARLA_ROOT = os.environ.get("CARLA_ROOT")
     if not CARLA_ROOT:
@@ -103,7 +102,8 @@
     records = simulation.result.records["CarSpeed"]
     threshold = 3
     assert int(records[-1][1]) < threshold
-=======
+
+
 def test_map_param_parse(getAssetPath):
     mapPath = getAssetPath("maps/CARLA/Town01.xodr")
     code = f"""
@@ -113,7 +113,6 @@
     """
     scenario = compileScenic(code, mode2D=True)
     assert scenario.params["carla_map"] == "Town01"
->>>>>>> 1924fbcb
 
 
 def test_basic(loadLocalScenario):
