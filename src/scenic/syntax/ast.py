import ast
import inspect
import sys
import typing
from typing import Any, Optional, Union


class AST(ast.AST):
    """Scenic AST base class.

    N.B. The attributes ``_fields`` and ``_field_types`` expected in subclasses
    of `ast.AST` are synthesized automatically from a dataclass-like syntax:
    see below for many examples.
    """

    _attributes = ("lineno", "col_offset", "end_lineno", "end_col_offset")

    def __init_subclass__(cls):
        super().__init_subclass__()
        fts = _getFields(cls)
        if sys.version_info >= (3, 13):
            # The Python 3.13+ ast.AST initializer expects types like X | None, but we
            # use Optional[X] for compatibility; convert the latter into the former.
            optionalTy = type(Optional[str])
            for field, ty in fts.items():
                if isinstance(ty, optionalTy):
                    raw = typing.get_args(ty)[0]
                    fts[field] = raw | None
        cls._field_types = fts
        cls._fields = tuple(cls._field_types)
        cls.__match_args__ = tuple(cls._fields)


if sys.version_info >= (3, 10):
    _getFields = inspect.get_annotations
else:
    # We won't bother with un-stringizing annotations: they won't be used anyway
    _getFields = lambda cls: cls.__dict__.get("__annotations__", {})


# special statements


class TryInterrupt(AST):
    """Scenic AST node that represents try-interrupt statements"""

    body: typing.List[ast.stmt]
    interrupt_when_handlers: typing.List["InterruptWhenHandler"]
    except_handlers: typing.List[ast.ExceptHandler]
    orelse: typing.List[ast.stmt]
    finalbody: typing.List[ast.AST]


class InterruptWhenHandler(AST):
    cond: ast.AST
    body: typing.List[ast.AST]


class TrackedAssign(AST):
    target: Union["Ego", "Workspace"]
    value: ast.AST


class Ego(AST):
    """`ego` tracked assign target"""

    functionName = "ego"


class Workspace(AST):
    """:term:`workspace` tracked assign target"""

    functionName = "workspace"


class InitialScenario(AST):
    pass


class PropertyDef(AST):
    property: str
    attributes: typing.List[Union["Additive", "Dynamic", "Final"]]
    value: ast.AST


class Additive(AST):
    keyword = "additive"


class Dynamic(AST):
    keyword = "dynamic"


class Final(AST):
    keyword = "final"


# behavior / monitor


class BehaviorDef(AST):
    name: str
    args: ast.arguments
    docstring: Optional[str]
    header: typing.List[Union["Precondition", "Invariant"]]
    body: typing.List[ast.AST]


class MonitorDef(AST):
    name: str
    args: ast.arguments
    docstring: Optional[str]
    body: typing.List[ast.AST]


class Precondition(AST):
    value: ast.AST


class Invariant(AST):
    value: ast.AST


# modular scenarios


class ScenarioDef(AST):
    name: str
    args: ast.arguments
    docstring: Optional[str]
    header: Optional[typing.List[Union[Precondition, Invariant]]]
    setup: typing.List[ast.AST]
    compose: typing.List[ast.AST]


# simple statements


class Model(AST):
    name: str


class Param(AST):
    """:keyword:`param` statements"""

    elts: typing.List["parameter"]


class parameter(AST):
    """Represents a parameter that is defined with `param` statements"""

    identifier: str
    value: ast.AST


class Require(AST):
    cond: ast.AST
    prob: Optional[float] = None
    name: Optional[str] = None


class RequireMonitor(AST):
    monitor: ast.AST
    name: Optional[str] = None


class Always(AST):
    value: ast.AST


class Eventually(AST):
    value: ast.AST


class Next(AST):
    value: ast.AST


class Record(AST):
<<<<<<< HEAD
    __match_args__ = ("value", "name", "recorder", "period", "delay")

    def __init__(
        self,
        value: ast.AST,
        name: Optional[str] = None,
        recorder: Any = None,
        period: Optional[Union["Seconds", "Steps"]] = None,
        delay: Optional[Union["Seconds", "Steps"]] = None,
        *args: Any,
        **kwargs: Any,
    ) -> None:
        super().__init__(*args, **kwargs)
        self.value = value
        self.name = name
        self.recorder = recorder
        self.period = period
        self.delay = delay
        self._fields = ["value", "name", "recorder", "period", "delay"]
=======
    value: ast.AST
    name: Optional[str] = None
>>>>>>> 948465b2


class RecordInitial(AST):
    value: ast.AST
    name: Optional[str] = None


class RecordFinal(AST):
    value: ast.AST
    name: Optional[str] = None


class Mutate(AST):
    elts: typing.List[ast.Name]
    scale: Optional[ast.AST] = None


class Override(AST):
    target: ast.AST
    specifiers: typing.List[ast.AST]


class Abort(AST):
    pass


class Take(AST):
    elts: typing.List[ast.AST]


class Wait(AST):
    pass


class Terminate(AST):
    pass


class TerminateSimulation(AST):
    pass


class TerminateSimulationWhen(AST):
    cond: ast.AST
    name: Optional[str] = None


class TerminateWhen(AST):
    cond: ast.AST
    name: Optional[str] = None


class TerminateAfter(AST):
    duration: Union["Seconds", "Steps"]


class DoFor(AST):
    elts: typing.List[ast.AST]
    duration: Union["Seconds", "Steps"]


class Seconds(AST):
    unitStr = "seconds"

    value: ast.AST


class Steps(AST):
    unitStr = "steps"

    value: ast.AST


class DoUntil(AST):
    elts: typing.List[ast.AST]
    cond: ast.AST


class DoChoose(AST):
    elts: typing.List[ast.AST]


class DoShuffle(AST):
    elts: typing.List[ast.AST]


class Do(AST):
    elts: typing.List[ast.AST]


class Simulator(AST):
    value: ast.AST


# Instance Creation


class New(AST):
    className: str
    specifiers: Optional[typing.List[ast.AST]]

    def __init__(self, className, specifiers, **kwargs):
        specs = specifiers if specifiers is not None else []
        super().__init__(className, specs, **kwargs)


# Specifiers


class WithSpecifier(AST):
    prop: str
    value: ast.AST


class AtSpecifier(AST):
    position: ast.AST


class OffsetBySpecifier(AST):
    offset: ast.AST


class OffsetAlongSpecifier(AST):
    direction: ast.AST
    offset: ast.AST


class DirectionOfSpecifier(AST):
    direction: Union["LeftOf", "RightOf", "AheadOf", "Behind"]
    position: ast.AST
    distance: Optional[ast.AST] = None


class LeftOf(AST):
    pass


class RightOf(AST):
    pass


class AheadOf(AST):
    pass


class Behind(AST):
    pass


class Above(AST):
    pass


class Below(AST):
    pass


class BeyondSpecifier(AST):
    position: ast.AST
    offset: ast.AST
    base: Optional[ast.AST] = None


class VisibleSpecifier(AST):
    base: Optional[ast.AST] = None


class NotVisibleSpecifier(AST):
    base: Optional[ast.AST] = None


class InSpecifier(AST):
    region: ast.AST


class OnSpecifier(AST):
    region: ast.AST


class ContainedInSpecifier(AST):
    region: ast.AST


class FollowingSpecifier(AST):
    field: ast.AST
    distance: ast.AST
    base: Optional[ast.AST] = None


class FacingSpecifier(AST):
    heading: ast.AST


class FacingTowardSpecifier(AST):
    position: ast.AST


class FacingAwayFromSpecifier(AST):
    position: ast.AST


class FacingDirectlyTowardSpecifier(AST):
    position: ast.AST


class FacingDirectlyAwayFromSpecifier(AST):
    position: ast.AST


class ApparentlyFacingSpecifier(AST):
    heading: ast.AST
    base: Optional[ast.AST] = None


# Operators


class ImpliesOp(AST):
    hypothesis: ast.AST
    conclusion: ast.AST


class UntilOp(AST):
    left: ast.AST
    right: ast.AST


class RelativePositionOp(AST):
    target: ast.AST
    base: Optional[ast.AST] = None


class RelativeHeadingOp(AST):
    target: ast.AST
    base: Optional[ast.AST] = None


class ApparentHeadingOp(AST):
    target: ast.AST
    base: Optional[ast.AST] = None


class DistanceFromOp(AST):
    # because `to` and `from` are symmetric, the first operand will be `target` and the second will be `base`
    target: ast.AST
    base: Optional[ast.AST] = None


class DistancePastOp(AST):
    target: ast.AST
    base: Optional[ast.AST] = None


class AngleFromOp(AST):
    target: Optional[ast.AST] = None
    base: Optional[ast.AST] = None


class AltitudeFromOp(AST):
    target: Optional[ast.AST] = None
    base: Optional[ast.AST] = None


class FollowOp(AST):
    target: ast.AST
    base: ast.AST
    distance: ast.AST


class VisibleOp(AST):
    region: ast.AST


class NotVisibleOp(AST):
    region: ast.AST


class VisibleFromOp(AST):
    region: ast.AST
    base: ast.AST


class NotVisibleFromOp(AST):
    region: ast.AST
    base: ast.AST


class PositionOfOp(AST):
    position: Union[
        "Front",
        "Back",
        "Left",
        "Right",
        "Top",
        "Bottom",
        "FrontLeft",
        "FrontRight",
        "BackLeft",
        "BackRight",
        "TopFrontLeft",
        "TopFrontRight",
        "TopBackLeft",
        "TopBackRight",
        "BottomFrontLeft",
        "BottomFrontRight",
        "BottomBackLeft",
        "BottomBackRight",
    ]
    target: ast.AST


class Front(AST):
    """Represents position of :scenic:`front of` operator"""

    functionName = "Front"


class Back(AST):
    """Represents position of :scenic:`back of` operator"""

    functionName = "Back"


class Left(AST):
    """Represents position of :scenic:`left of` operator"""

    functionName = "Left"


class Right(AST):
    """Represents position of :scenic:`right of` operator"""

    functionName = "Right"


class Top(AST):
    """Represents position of :scenic:`top of` operator"""

    functionName = "Top"


class Bottom(AST):
    """Represents position of :scenic:`bottom of` operator"""

    functionName = "Bottom"


class FrontLeft(AST):
    """Represents position of :scenic:`front left of` operator"""

    functionName = "FrontLeft"


class FrontRight(AST):
    """Represents position of :scenic:`front right of` operator"""

    functionName = "FrontRight"


class BackLeft(AST):
    """Represents position of :scenic:`back left of` operator"""

    functionName = "BackLeft"


class BackRight(AST):
    """Represents position of :scenic:`back right of` operator"""

    functionName = "BackRight"


class TopFrontLeft(AST):
    """Represents position of :scenic:`top front left of` operator"""

    functionName = "TopFrontLeft"


class TopFrontRight(AST):
    """Represents position of :scenic:`top front right of` operator"""

    functionName = "TopFrontRight"


class TopBackLeft(AST):
    """Represents position of :scenic:`top back left of` operator"""

    functionName = "TopBackLeft"


class TopBackRight(AST):
    """Represents position of :scenic:`top back right of` operator"""

    functionName = "TopBackRight"


class BottomFrontLeft(AST):
    """Represents position of :scenic:`bottom front left of` operator"""

    functionName = "BottomFrontLeft"


class BottomFrontRight(AST):
    """Represents position of :scenic:`bottom front right of` operator"""

    functionName = "BottomFrontRight"


class BottomBackLeft(AST):
    """Represents position of :scenic:`bottom back left of` operator"""

    functionName = "BottomBackLeft"


class BottomBackRight(AST):
    """Represents position of :scenic:`bottom back right of` operator"""

    functionName = "BottomBackRight"


class DegOp(AST):
    operand: ast.AST


class VectorOp(AST):
    left: ast.AST
    right: ast.AST


class FieldAtOp(AST):
    left: ast.AST
    right: ast.AST


class RelativeToOp(AST):
    left: ast.AST
    right: ast.AST


class OffsetAlongOp(AST):
    base: ast.AST
    direction: ast.AST
    offset: ast.AST


class CanSeeOp(AST):
    left: ast.AST
    right: ast.AST


class IntersectsOp(AST):
    left: ast.AST
    right: ast.AST<|MERGE_RESOLUTION|>--- conflicted
+++ resolved
@@ -177,30 +177,11 @@
 
 
 class Record(AST):
-<<<<<<< HEAD
-    __match_args__ = ("value", "name", "recorder", "period", "delay")
-
-    def __init__(
-        self,
-        value: ast.AST,
-        name: Optional[str] = None,
-        recorder: Any = None,
-        period: Optional[Union["Seconds", "Steps"]] = None,
-        delay: Optional[Union["Seconds", "Steps"]] = None,
-        *args: Any,
-        **kwargs: Any,
-    ) -> None:
-        super().__init__(*args, **kwargs)
-        self.value = value
-        self.name = name
-        self.recorder = recorder
-        self.period = period
-        self.delay = delay
-        self._fields = ["value", "name", "recorder", "period", "delay"]
-=======
     value: ast.AST
     name: Optional[str] = None
->>>>>>> 948465b2
+    recorder: Any = None
+    period: Optional[Union["Seconds", "Steps"]] = None
+    delay: Optional[Union["Seconds", "Steps"]] = None
 
 
 class RecordInitial(AST):
