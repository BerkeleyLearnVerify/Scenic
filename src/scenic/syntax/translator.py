"""Translator turning Scenic programs into Scenario objects.

The top-level interface to Scenic is provided by two functions:

* `scenarioFromString` -- compile a string of Scenic code;
* `scenarioFromFile` -- compile a Scenic file.

These output a `Scenario` object, from which scenes can be generated.
See the documentation for `Scenario` for details.

When imported, this module hooks the Python import system in order to implement
the :keyword:`import` statement. This is only for the compiler's own use: it is
not allowed to import a Scenic module from Python, and attempting to do so will
fail with a `ModuleNotFoundError`.

Scenic is compiled in two main steps: translating the code into Python, and
executing the resulting Python module to generate a Scenario object encoding
the objects, distributions, etc. in the scenario. For details, see the function
`compileStream` below.
"""

import ast
import builtins
from contextlib import contextmanager
import dataclasses
import hashlib
import importlib
import importlib.abc
import importlib.util
import inspect
import io
import os
import sys
import time
import types
from typing import Optional

from scenic.core.distributions import RejectionException, toDistribution
from scenic.core.dynamics.scenarios import DynamicScenario
import scenic.core.errors as errors
from scenic.core.errors import InvalidScenarioError, PythonCompileError
from scenic.core.lazy_eval import needsLazyEvaluation
import scenic.core.pruning as pruning
from scenic.core.serialization import deterministicHash
from scenic.core.utils import cached_property
from scenic.syntax.compiler import compileScenicAST
from scenic.syntax.parser import parse_string
import scenic.syntax.veneer as veneer

### THE TOP LEVEL: compiling a Scenic program


@dataclasses.dataclass
class CompileOptions:
    """Internal class for capturing options used when compiling a scenario."""

    # N.B. update `_hashMapping` below when adding a new field

    #: Whether or not the scenario uses `2D compatibility mode`.
    mode2D: bool = False
    #: Overridden world model, if any.
    modelOverride: Optional[str] = None
    #: Overridden global parameters.
    paramOverrides: dict = dataclasses.field(default_factory=dict)
    #: Selected modular scenario, if any.
    scenario: Optional[str] = None

    def _hashMapping(self):
        mapping = {"mode2D": self.mode2D}
        if self.modelOverride:
            mapping["modelOverride"] = self.modelOverride
        if self.scenario:
            mapping["scenario"] = self.scenario
        for k, v in self.paramOverrides.items():
            mapping[f"param:{k}"] = v
        return mapping

    @cached_property
    def hash(self):
        """Deterministic hash saved in serialized scenes to catch option mismatches."""
<<<<<<< HEAD
        stream = io.BytesIO()
        stream.write(bytes([self.mode2D]))
        if self.modelOverride:
            stream.write(self.modelOverride.encode())
        for key in sorted(self.paramOverrides.keys()):
            stream.write(key.encode())
            value = self.paramOverrides[key]
            if isinstance(value, (int, float, str)):
                stream.write(str(value).encode())
            else:
                stream.write(str([0]).encode())
        if self.scenario:
            stream.write(self.scenario.encode())
        # We can't use `hash` because it is not deterministic
        # (e.g. the hashes of strings are randomized)
        return hashlib.blake2b(stream.getvalue(), digest_size=4).digest()
=======
        return deterministicHash(self._hashMapping(), digest_size=4)
>>>>>>> 156b54b1


def scenarioFromString(
    string,
    params={},
    model=None,
    scenario=None,
    *,
    filename="<string>",
    mode2D=False,
    **kwargs,
):
    """Compile a string of Scenic code into a `Scenario`.

    The optional **filename** is used for error messages.
    Other arguments are as in `scenarioFromFile`.
    """
    stream = io.BytesIO(string.encode())
    options = CompileOptions(modelOverride=model, paramOverrides=params, mode2D=mode2D)
    return _scenarioFromStream(stream, options, filename, scenario=scenario, **kwargs)


def scenarioFromFile(
    path, params={}, model=None, scenario=None, *, mode2D=False, **kwargs
):
    """Compile a Scenic file into a `Scenario`.

    Args:
        path (str): Path to a Scenic file.
        params (dict): :term:`Global parameters` to override, as a dictionary mapping
          parameter names to their desired values.
        model (str): Scenic module to use as :term:`world model`.
        scenario (str): If there are multiple :term:`modular scenarios` in the
          file, which one to compile; if not specified, a scenario called 'Main'
          is used if it exists.
        mode2D (bool): Whether to compile this scenario in `2D compatibility mode`.

    Returns:
        A `Scenario` object representing the Scenic scenario.

    Note for Scenic developers: this function accepts additional keyword
    arguments which are intended for internal use and debugging only.
    See `_scenarioFromStream` for details.
    """
    if not os.path.exists(path):
        raise FileNotFoundError(path)
    fullpath = os.path.realpath(path)
    head, extension = os.path.splitext(fullpath)
    if not extension or extension not in scenicExtensions:
        ok = ", ".join(scenicExtensions)
        err = f"Scenic scenario does not have valid extension ({ok})"
        raise RuntimeError(err)
    directory, name = os.path.split(head)

    options = CompileOptions(modelOverride=model, paramOverrides=params, mode2D=mode2D)
    with open(path, "rb") as stream:
        return _scenarioFromStream(
            stream, options, fullpath, scenario=scenario, path=path, **kwargs
        )


def _scenarioFromStream(
    stream, compileOptions, filename, *, scenario=None, path=None, _cacheImports=False
):
    """Compile a stream of Scenic code into a `Scenario`.

    This method is not meant to be called directly by users of Scenic. Use the
    top-level functions `scenarioFromFile` and `scenarioFromString` instead.

    These functions also accept the following keyword arguments, which are
    intended for internal use and debugging only. They should be considered
    unstable and are subject to modification or removal at any time.

    Args:
        _cacheImports (bool): Whether to cache any imported Scenic modules.
          The default behavior is to not do this, so that subsequent attempts
          to import such modules will cause them to be recompiled. If it is
          safe to cache Scenic modules across multiple compilations, set this
          argument to True. Then importing a Scenic module will have the same
          behavior as importing a Python module. See `purgeModulesUnsafeToCache`
          for a more detailed discussion of the internals behind this.
    """
    # Backup stream and parameters
    streamLines = stream.read()
    scenarioCreationData = {
        "streamLines": streamLines,
        "compileOptions": compileOptions,
        "filename": filename,
        "scenario": scenario,
        "path": path,
    }
    stream = io.BytesIO(streamLines)

    # Compile the code as if it were a top-level module
    oldModules = list(sys.modules.keys())
    try:
        with topLevelNamespace(path) as namespace:
            compileStream(stream, namespace, compileOptions, filename)
    finally:
        if not _cacheImports:
            purgeModulesUnsafeToCache(oldModules)
    # Construct a Scenario from the resulting namespace
    scenario = constructScenarioFrom(namespace, scenario)
    scenario._scenarioCreationData = scenarioCreationData
    return scenario


@contextmanager
def topLevelNamespace(path=None):
    """Creates an environment like that of a Python script being run directly.

    Specifically, __name__ is '__main__', __file__ is the path used to invoke
    the script (not necessarily its absolute path), and the parent directory is
    added to the path so that 'import blobbo' will import blobbo from that
    directory if it exists there.
    """
    directory = os.getcwd() if path is None else os.path.dirname(path)
    namespace = {"__name__": "__main__"}
    if path is not None:
        namespace["__file__"] = path
    sys.path.insert(0, directory)
    try:
        yield namespace
    finally:
        # Remove directory from sys.path, being a little careful in case the
        # Scenic program modified it (unlikely but possible).
        try:
            sys.path.remove(directory)
        except ValueError:
            pass


def purgeModulesUnsafeToCache(oldModules):
    """Uncache loaded modules which should not be kept after compilation.

    Keeping Scenic modules in `sys.modules` after compilation will cause
    subsequent attempts at compiling the same module to reuse the compiled
    scenario: this is usually not what is desired, since compilation can depend
    on external state (in particular overridden global parameters, used e.g. to
    specify the map for driving domain scenarios).

    Args:
        oldModules: List of names of modules loaded before compilation. These
            will be skipped.
    """
    toRemove = []
    # copy sys.modules in case it mutates during iteration (actually happens!)
    for name, module in sys.modules.copy().items():
        if isinstance(module, ScenicModule) and name not in oldModules:
            toRemove.append(name)
    for name in toRemove:
        parent, _, child = name.rpartition(".")
        parent = sys.modules.get(parent)
        if parent:
            # Remove reference to purged module from parent module. This is necessary
            # so that future imports of the purged module will properly refer to the
            # newly-loaded version of it. See below for a long disquisition on this.
            del parent.__dict__[child]

            # Here are details on why the above line is necessary and the sorry history
            # of my attempts to fix this type of bug (hopefully this note will prevent
            # further self-sabotage). Suppose we have a Python package 'package'
            # with a Scenic submodule 'submodule'. A Scenic program with the line
            #   from package import submodule
            # will import 2 packages, namely package and package.submodule, when first
            # compiled. We will then purge package.submodule from sys.modules, but not
            # package, since it is an ordinary module. So if the program is compiled a
            # second time, the line above will NOT import package.submodule, but simply
            # access the attribute 'submodule' of the existing package 'package'. So the
            # reference to the old version of package.submodule will leak out.
            # (An alternative approach, which I used to use, would be to purge all
            # modules containing even indirect references to Scenic modules, but this
            # opens a can of worms: the implementation of
            #   import parent.child
            # does not set the 'child' attribute of 'parent' if 'parent.child' is already
            # in sys.modules, violating an invariant that Python expects [see
            # https://docs.python.org/3/reference/import.html#submodules] and leading to
            # confusing errors. So if parent is purged because it has some child which is
            # a Scenic module, *all* of its children must then be purged. Since the
            # scenic module itself can contain indirect references to Scenic modules (the
            # world models), this means we have to purge the entire scenic package. But
            # then whoever did 'import scenic' at the top level will be left with a
            # reference to the old version of the Scenic module.)
            #
            # 2023 update: after hitting yet another bug caused by a reference to a
            # Scenic module surviving the purge, I've decided to completely ban importing
            # Scenic modules from Python (except when building the documentation). Any
            # objects needed in both Python and Scenic modules should be defined in a
            # Python module and imported from there.
        del sys.modules[name]


def compileStream(stream, namespace, compileOptions, filename):
    """Compile a stream of Scenic code and execute it in a namespace.

    The compilation procedure consists of the following main steps:

        1. Parse the Scenic code into a Scenic AST using the parser generated
           by ``pegen`` from :file:`scenic.gram`.
        2. Compile the Scenic AST into a Python AST with the desired semantics.
           This is done by the compiler, `scenic.syntax.compiler`.
        3. Compile and execute the Python AST.
        4. Extract the global state (e.g. objects).
           This is done by the `storeScenarioStateIn` function.
    """
    if errors.verbosityLevel >= 2:
        veneer.verbosePrint(f"  Compiling Scenic module from {filename}...")
        startTime = time.time()
    veneer.activate(compileOptions, namespace)
    try:
        # Execute preamble
        exec(compile(preamble, "<veneer>", "exec"), namespace)
        namespace[namespaceReference] = namespace

        # Parse the source
        source = stream.read().decode("utf-8")
        scenic_tree = parse_string(source, "exec", filename=filename)

        if dumpScenicAST:
            print(f"### Begin Scenic AST of {filename}")
            print(dump(scenic_tree, include_attributes=False, indent=4))
            print("### End Scenic AST")

        # Compile the Scenic AST into a Python AST
        tree, requirements = compileScenicAST(scenic_tree, filename=filename)
        astHasher = hashlib.blake2b(digest_size=4)
        astHasher.update(ast.dump(tree).encode())

        if dumpFinalAST:
            print(f"### Begin final AST of {filename}")
            print(dump(tree, include_attributes=True, indent=4))
            print("### End final AST")

        pythonSource = astToSource(tree)
        if dumpASTPython:
            if pythonSource is None:
                raise RuntimeError(
                    "dumping the Python equivalent of the AST"
                    " requires the astor package"
                )
            print(f"### Begin Python equivalent of final AST of {filename}")
            print(pythonSource)
            print("### End Python equivalent of final AST")

        # Compile the Python AST tree
        code = compileTranslatedTree(tree, filename)

        # Execute it
        executeCodeIn(code, namespace)

        # Extract scenario state from veneer and store it
        astHash = astHasher.digest()
        storeScenarioStateIn(namespace, requirements, astHash, compileOptions)
    finally:
        veneer.deactivate()
    if errors.verbosityLevel >= 2:
        totalTime = time.time() - startTime
        veneer.verbosePrint(f"  Compiled Scenic module in {totalTime:.4g} seconds.")
    return code, pythonSource


def dump(
    node: ast.AST,
    annotate_fields: bool = True,
    include_attributes: bool = False,
    *,
    indent: int,
):
    if sys.version_info >= (3, 9):
        print(ast.dump(node, annotate_fields, include_attributes, indent=indent))
    else:
        # omit `indent` if not supported
        print(ast.dump(node, annotate_fields, include_attributes))


def astToSource(tree: ast.AST):
    if sys.version_info >= (3, 9):
        return ast.unparse(tree)
    try:
        import astor
    except ModuleNotFoundError:
        return None
    return astor.to_source(tree)


### TRANSLATION PHASE ZERO: definitions of language elements not already in Python

## Options

dumpScenicAST = False
dumpFinalAST = False
dumpASTPython = False
usePruning = True

## Preamble
# (included at the beginning of every module to be translated;
# imports the implementations of the public language features)
preamble = """\
from scenic.syntax.veneer import *
"""

## Get Python names of various elements
## (for checking consistency between the translator and the veneer)

api = set(veneer.__all__)

namespaceReference = "_Scenic_module_namespace"  # used in the implementation of 'model'

### TRANSLATION PHASE ONE: handling imports

## Loader for Scenic files, producing ScenicModules


class ScenicLoader(importlib.abc.InspectLoader):
    def __init__(self, name, filepath):
        self.filepath = filepath

    def create_module(self, spec):
        return ScenicModule(spec.name)

    def exec_module(self, module):
        # Read source file and compile it
        with open(self.filepath, "r") as stream:
            source = stream.read()
        with open(self.filepath, "rb") as stream:
            code, pythonSource = compileStream(
                stream, module.__dict__, CompileOptions(), self.filepath
            )
        # Save code, source, and translated source for later inspection
        module._code = code
        module._source = source
        module._pythonSource = pythonSource

        # If we're in the process of compiling another Scenic module, inherit
        # objects, parameters, etc. from this one
        if veneer.isActive():
            veneer.currentScenario._inherit(module._scenario)

    def is_package(self, fullname):
        return False

    def get_code(self, fullname):
        module = importlib.import_module(fullname)
        assert isinstance(module, ScenicModule), module
        return module._code

    def get_source(self, fullname):
        module = importlib.import_module(fullname)
        assert isinstance(module, ScenicModule), module
        return module._source


class ScenicModule(types.ModuleType):
    def __getstate__(self):
        state = self.__dict__.copy()
        del state["__builtins__"]
        return (self.__name__, state)

    def __setstate__(self, state):
        name, state = state
        self.__init__(name)  # needed to create __dict__
        self.__dict__.update(state)
        self.__builtins__ = builtins.__dict__


# Give instances of ScenicModule a falsy __module__ to prevent Sphinx from
# getting confused. (Autodoc doesn't expect modules to have that attribute,
# and we can't del it.) We only do this during Sphinx runs since it seems to
# sometimes break pickling of the modules.
sphinx = sys.modules.get("sphinx")
buildingDocs = sphinx and getattr(sphinx, "_buildingScenicDocs", False)
if buildingDocs:
    ScenicModule.__module__ = None

## Finder for Scenic (and Python) files

scenicExtensions = (".scenic", ".sc")

import importlib.machinery as machinery

loaders = [
    (machinery.ExtensionFileLoader, machinery.EXTENSION_SUFFIXES),
    (machinery.SourceFileLoader, machinery.SOURCE_SUFFIXES),
    (machinery.SourcelessFileLoader, machinery.BYTECODE_SUFFIXES),
    (ScenicLoader, scenicExtensions),
]


class ScenicFileFinder(importlib.abc.PathEntryFinder):
    def __init__(self, path):
        self._inner = machinery.FileFinder(path, *loaders)

    def find_spec(self, fullname, target=None):
        spec = self._inner.find_spec(fullname, target=target)
        # Disallow imports of Scenic modules from Python modules, unless we are
        # building the documentation (to allow autodoc to introspect them; this
        # requires careful setup in `docs/conf.py`).
        # See `purgeModulesUnsafeToCache` for the rationale.
        if (
            spec
            and spec.origin
            and not (veneer.isActive() or buildingDocs)
            and any(spec.origin.endswith(ext) for ext in scenicExtensions)
        ):
            return None
        return spec

    def invalidate_caches(self):
        self._inner.invalidate_caches()

    # Support pkgutil.iter_modules() (used by Sphinx autosummary's recursive mode);
    # we need to use a subclass of FileFinder since pkgutil's implementation for
    # vanilla FileFinder uses inspect.getmodulename, which doesn't recognize the
    # .scenic file extension.
    def iter_modules(self, prefix):
        # This is mostly copied from pkgutil._iter_file_finder_modules
        yielded = {}
        try:
            filenames = os.listdir(self._inner.path)
        except OSError:
            return
        filenames.sort()
        for fn in filenames:
            modname = inspect.getmodulename(fn)
            if not modname:
                # Check for Scenic modules
                base = os.path.basename(fn)
                for ext in scenicExtensions:
                    if base.endswith(ext):
                        modname = base[: -len(ext)]
                        break
            if modname == "__init__" or modname in yielded:
                continue

            path = os.path.join(self._inner.path, fn)
            ispkg = False

            if not modname and os.path.isdir(path) and "." not in fn:
                modname = fn
                try:
                    dircontents = os.listdir(path)
                except OSError:
                    # ignore unreadable directories like import does
                    dircontents = []
                for fn in dircontents:
                    subname = inspect.getmodulename(fn)
                    if subname == "__init__":
                        ispkg = True
                        break
                else:
                    continue  # not a package

            if modname and "." not in modname:
                yielded[modname] = 1
                yield prefix + modname, ispkg


# Install path hook using our finder
def scenic_path_hook(path):
    if not path:
        path = os.getcwd()
    if not os.path.isdir(path):
        raise ImportError("only directories are supported", path=path)
    return ScenicFileFinder(path)


sys.path_hooks.insert(0, scenic_path_hook)
sys.path_importer_cache.clear()

### Translation phase two to four are done by the parser & compiler

### TRANSLATION PHASE FIVE: AST compilation


def compileTranslatedTree(tree, filename):
    try:
        return compile(tree, filename, "exec")
    except SyntaxError as e:
        raise PythonCompileError(e) from None


### TRANSLATION PHASE SIX: Python execution


def executeCodeIn(code, namespace):
    """Execute the final translated Python code in the given namespace."""
    try:
        exec(code, namespace)
    except RejectionException as e:
        # Determined statically that the scenario has probability zero.
        errors.optionallyDebugRejection(e)
        if errors.showInternalBacktrace:
            raise InvalidScenarioError(e.args[0]) from e
        else:
            raise InvalidScenarioError(e.args[0]).with_traceback(
                e.__traceback__
            ) from None


### TRANSLATION PHASE SEVEN: scenario construction


def storeScenarioStateIn(namespace, requirementSyntax, astHash, options):
    """Post-process an executed Scenic module, extracting state from the veneer."""

    # Save requirement syntax and other module-level information
    namespace["_astHash"] = astHash
    namespace["_compileOptions"] = options
    moduleScenario = veneer.currentScenario
    factory = veneer.simulatorFactory
    bns = gatherBehaviorNamespacesFrom(moduleScenario._behaviors)

    def handle(scenario):
        scenario._requirementSyntax = requirementSyntax
        if isinstance(scenario, type):
            scenario._simulatorFactory = staticmethod(factory)
        else:
            scenario._simulatorFactory = factory
        scenario._behaviorNamespaces = bns

    handle(moduleScenario)
    namespace["_scenarios"] = tuple(veneer.scenarios)
    for scenarioClass in veneer.scenarios:
        handle(scenarioClass)

    # Extract requirements, scan for relations used for pruning, and create closures
    # (only for top-level scenario; modular scenarios will be handled when instantiated)
    moduleScenario._compileRequirements()

    # Save global parameters
    for name, value in veneer._globalParameters.items():
        if needsLazyEvaluation(value):
            raise InvalidScenarioError(
                f"parameter {name} uses value {value}"
                " undefined outside of object definition"
            )
    for scenario in veneer.scenarios:
        scenario._bindGlobals(veneer._globalParameters)
    moduleScenario._bindGlobals(veneer._globalParameters)

    namespace["_scenario"] = moduleScenario


def gatherBehaviorNamespacesFrom(behaviors):
    """Gather any global namespaces which could be referred to by behaviors.

    We'll need to rebind any sampled values in them at runtime.
    """
    behaviorNamespaces = {}

    def registerNamespace(modName, ns):
        oldNS = behaviorNamespaces.get(modName)
        if oldNS:
            # Already registered; just do a consistency check to avoid bizarre
            # bugs from having multiple versions of the same module around.
            if oldNS is not ns:
                raise RuntimeError(
                    f"scenario refers to multiple versions of module {modName}; "
                    "perhaps you imported it before you started compilation?"
                )
            return
        behaviorNamespaces[modName] = ns
        for name, value in ns.items():
            if isinstance(value, ScenicModule):
                registerNamespace(value.__name__, value.__dict__)
            else:
                # Convert values requiring sampling to Distributions
                dval = toDistribution(value)
                if dval is not value:
                    ns[name] = dval

    for behavior in behaviors:
        modName = behavior.__module__
        globalNamespace = behavior.makeGenerator.__globals__
        registerNamespace(modName, globalNamespace)
    return behaviorNamespaces


def constructScenarioFrom(namespace, scenarioName=None):
    """Build a Scenario object from an executed Scenic module."""
    modularScenarios = namespace["_scenarios"]

    def isModularScenario(thing):
        return isinstance(thing, type) and issubclass(thing, DynamicScenario)

    if not scenarioName and isModularScenario(namespace.get("Main", None)):
        scenarioName = "Main"
    if scenarioName:
        ty = namespace.get(scenarioName, None)
        if not isModularScenario(ty):
            raise RuntimeError(f'no scenario "{scenarioName}" found')
        if ty._requiresArguments():
            raise RuntimeError(
                f'cannot instantiate scenario "{scenarioName}"' " with no arguments"
            ) from None

        dynScenario = ty()
    elif len(modularScenarios) > 1:
        raise RuntimeError(
            "multiple choices for scenario to run "
            "(specify using the --scenario option)"
        )
    elif modularScenarios and not modularScenarios[0]._requiresArguments():
        dynScenario = modularScenarios[0]()
    else:
        dynScenario = namespace["_scenario"]

    if not dynScenario._prepared:  # true for all except top-level scenarios
        # Execute setup block (if any) to create objects and requirements;
        # extract any requirements and scan for relations used for pruning
        dynScenario._prepare(delayPreconditionCheck=True)
    scenario = dynScenario._toScenario(namespace)

    # Prune infeasible parts of the space
    if usePruning:
        pruning.prune(scenario, verbosity=errors.verbosityLevel)

    # Validate scenario
    scenario.validate()

    return scenario<|MERGE_RESOLUTION|>--- conflicted
+++ resolved
@@ -78,26 +78,7 @@
     @cached_property
     def hash(self):
         """Deterministic hash saved in serialized scenes to catch option mismatches."""
-<<<<<<< HEAD
-        stream = io.BytesIO()
-        stream.write(bytes([self.mode2D]))
-        if self.modelOverride:
-            stream.write(self.modelOverride.encode())
-        for key in sorted(self.paramOverrides.keys()):
-            stream.write(key.encode())
-            value = self.paramOverrides[key]
-            if isinstance(value, (int, float, str)):
-                stream.write(str(value).encode())
-            else:
-                stream.write(str([0]).encode())
-        if self.scenario:
-            stream.write(self.scenario.encode())
-        # We can't use `hash` because it is not deterministic
-        # (e.g. the hashes of strings are randomized)
-        return hashlib.blake2b(stream.getvalue(), digest_size=4).digest()
-=======
         return deterministicHash(self._hashMapping(), digest_size=4)
->>>>>>> 156b54b1
 
 
 def scenarioFromString(
