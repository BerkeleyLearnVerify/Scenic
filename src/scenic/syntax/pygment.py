"""Pygments lexer and style for Scenic.

These work with the `Pygments syntax highlighter <https://pygments.org/>`_.
The module actually defines several lexers used for the Scenic documentation;
the main `ScenicLexer` and its associated style `ScenicStyle` are exported by
:file:`pyproject.toml` as plugins to Pygments. This means that if you have the
``scenic`` package installed, the Pygments command-line tool and Python API
will automatically recognize Scenic files. For example, to highlight a Scenic
program as a self-contained HTML or LaTeX file:

.. code-block:: console

    $ pygmentize -f html -Ofull,style=scenic prog.scenic > out.html
    $ pygmentize -f latex -Ofull,style=scenic prog.scenic > out.tex

If highlighting multiple pieces of code, remove the ``full`` option to avoid
having the requisite CSS/preamble material duplicated in all your outputs; you
can run :command:`pygmentize -S scenic -f html` (or :command:`latex`) to
generate that material separately.
"""

import re

try:
    from pygments.lexers.python import PythonLexer
except ModuleNotFoundError as e:
    raise ImportError("need the 'pygments' package to use the Scenic Pygments lexer") from e
from pygments.lexer import RegexLexer, bygroups, combined, default, include, inherit, using, words
from pygments.token import *
from pygments.style import Style
from pygments.styles.default import DefaultStyle
import pygments.unistring as uni

class BetterPythonLexer(PythonLexer):
    """Python lexer with better highlighting of function calls, parameters, etc.

    OK, 'better' is a matter of opinion; but it provides more informative tokens.
    These tokens will not cause errors under any Pygments style, but require the
    style to be aware of them in order to actually get better highlighting: use
    the `ScenicStyle` below for best results.

    Adapted from the PythonLexer and the MagicPython grammar by MagicStack Inc.,
    available at https://github.com/MagicStack/MagicPython.
    """
    name = 'Python (a la MagicPython)'
    aliases = ['better-python']

    uni_name = PythonLexer.uni_name

    tokens = {
        'root': [
            # This is largely copied from PythonLexer: the differences are noted below
            (r'\n', Whitespace),
            (r'^(\s*)([rRuUbB]{,2})("""(?:.|\n)*?""")',
             bygroups(Whitespace, String.Affix, String.Doc)),
            (r"^(\s*)([rRuUbB]{,2})('''(?:.|\n)*?''')",
             bygroups(Whitespace, String.Affix, String.Doc)),
            (r'\A#!.+$', Comment.Hashbang),
            (r'#.*$', Comment.Single),
            (r'\\\n', Punctuation),     # we count line continuations as punctuation
            (r'\\', Punctuation),       # ditto
            (r'\b(lambda)\b', Keyword, 'lambda'),   # parse parameters of lambdas
            include('keywords'),
            include('soft-keywords'),
            (r'(def)((?:\s|\\\s)+)', bygroups(Keyword, Punctuation), 'funcname'),
            (r'(class)((?:\s|\\\s)+)', bygroups(Keyword, Punctuation), 'classname'),
            (r'(from)((?:\s|\\\s)+)', bygroups(Keyword.Namespace, Punctuation),
             'fromimport'),
            (r'(import)((?:\s|\\\s)+)', bygroups(Keyword.Namespace, Punctuation),
             'import'),
            include('extra-statements'),    # hook for subclasses
            # Parse expressions inside decorators
            (r'^(\s*)(\@)(\s*)', bygroups(Whitespace, Name.Decorator, Whitespace), 'decorator'),
            # Finally, we can have ordinary expressions
            include('expr'),
        ],
        'extra-statements': [],
        'decorator': [
            include('magicfuncs'),
            include('magicvars'),
            include('builtins'),
            (rf'({uni_name})(?=\s|\#)', bygroups(Name.Other.FunctionCall)),
            include('expr'),
            (r'(\#.*)?(?=\n)', bygroups(Comment.Single), '#pop'),
        ],
        'expr': [
            # allow comments
            (r'#.*$', Comment.Single),

            # properly track parentheses and brackets
            (r'\(', Punctuation, 'parens'),
            (r'\[', Punctuation, 'brackets'),
            (r'\{', Punctuation, 'curly-brackets'),

            # the following is copied from PythonLexer
            # raw f-strings
            ('(?i)(rf|fr)(""")',
             bygroups(String.Affix, String.Double),
             combined('rfstringescape', 'tdqf')),
            ("(?i)(rf|fr)(''')",
             bygroups(String.Affix, String.Single),
             combined('rfstringescape', 'tsqf')),
            ('(?i)(rf|fr)(")',
             bygroups(String.Affix, String.Double),
             combined('rfstringescape', 'dqf')),
            ("(?i)(rf|fr)(')",
             bygroups(String.Affix, String.Single),
             combined('rfstringescape', 'sqf')),
            # non-raw f-strings
            ('([fF])(""")', bygroups(String.Affix, String.Double),
             combined('fstringescape', 'tdqf')),
            ("([fF])(''')", bygroups(String.Affix, String.Single),
             combined('fstringescape', 'tsqf')),
            ('([fF])(")', bygroups(String.Affix, String.Double),
             combined('fstringescape', 'dqf')),
            ("([fF])(')", bygroups(String.Affix, String.Single),
             combined('fstringescape', 'sqf')),
            # raw bytes and strings
            ('(?i)(rb|br|r)(""")',
             bygroups(String.Affix, String.Double), 'tdqs'),
            ("(?i)(rb|br|r)(''')",
             bygroups(String.Affix, String.Single), 'tsqs'),
            ('(?i)(rb|br|r)(")',
             bygroups(String.Affix, String.Double), 'dqs'),
            ("(?i)(rb|br|r)(')",
             bygroups(String.Affix, String.Single), 'sqs'),
            # non-raw strings
            ('([uU]?)(""")', bygroups(String.Affix, String.Double),
             combined('stringescape', 'tdqs')),
            ("([uU]?)(''')", bygroups(String.Affix, String.Single),
             combined('stringescape', 'tsqs')),
            ('([uU]?)(")', bygroups(String.Affix, String.Double),
             combined('stringescape', 'dqs')),
            ("([uU]?)(')", bygroups(String.Affix, String.Single),
             combined('stringescape', 'sqs')),
            # non-raw bytes
            ('([bB])(""")', bygroups(String.Affix, String.Double),
             combined('bytesescape', 'tdqs')),
            ("([bB])(''')", bygroups(String.Affix, String.Single),
             combined('bytesescape', 'tsqs')),
            ('([bB])(")', bygroups(String.Affix, String.Double),
             combined('bytesescape', 'dqs')),
            ("([bB])(')", bygroups(String.Affix, String.Single),
             combined('bytesescape', 'sqs')),

            # mostly copied from PythonLexer, with changes noted
            (r'[^\S\n]+', Text),
            include('numbers'),
            (r'\b(lambda)\b', Keyword, 'lambda'),   # as above, parse lambdas in detail
            (r'!=|==|<<|>>|:=|[-~+/*%=<>&^|@]', Operator),  # include @ but not .
            (r'\.\.\.', Keyword.Constant),      # recognize ellipsis
            (r'\.', Operator.Member),           # special token for member access
            (r'[:,;]', Punctuation),            # exclude brackets (handled above)
            (r'(in|is|and|or|not)\b', Operator.Word),
            include('extra-exprs'),             # hook for subclasses
            include('expr-keywords'),
            (rf'\b(?={uni_name}\s*\()', Text, 'function-call'), # parse function calls
            include('builtins'),
            include('magicfuncs'),
            include('magicvars'),
            (r'(\\\n)', Punctuation),   # extra rule for line continuations
            include('name'),
        ],
        'parens': [
            (r'\)', Punctuation, '#pop'),
            (r'\n', Whitespace),
            include('expr'),
        ],
        'brackets': [
            (r'\]', Punctuation, '#pop'),
            (r'\n', Whitespace),
            include('expr'),
        ],
        'curly-brackets': [
            (r'\}', Punctuation, '#pop'),
            (r'\n', Whitespace),
            include('expr'),
        ],
        'extra-exprs': [],
        'funcname': [
            # parse not only the name, but the list of parameters
            include('magicfuncs'),
            (uni_name, Name.Function),
            (r'\\\n', Punctuation),
            (r'\s+', Whitespace),
            (r'\(', Punctuation, 'params'),     # start param list
            (r'->', Punctuation, 'return-annotation'),
            (r':', Punctuation, '#pop'),
        ],
        'params': [
            # Use a specific token for parameter names
            (r'(/)(?:(,)|(?=\s*\)))', bygroups(Operator, Punctuation)),
            (r'(\*)(\s*)(,)', bygroups(Operator, Whitespace, Punctuation)),
            (r'\*\*|\*', Operator),
            (rf'''(?x)
                (?: (self|cls) | ({uni_name})) (\s*)
                (?: (,) | (?=[)#\n=]))''',
             bygroups(Name.Variable.Parameter.Magic, Name.Variable.Parameter, Whitespace,
                      Punctuation)),
            (r'#.*$', Comment.Single),
            (r'\\\n', Punctuation),
            (r'=', Operator, 'default'),
            (rf'\b({uni_name})(\s*)(:)',
             bygroups(Name.Variable.Parameter, Whitespace, Punctuation),
             'annotated-param'),
            (r'\s+', Whitespace),
            (r'\)', Punctuation, '#pop'),
        ],
        'default': [
<<<<<<< HEAD
            (r'\s+', Whitespace),
            (r'(,)|(?=\))', bygroups(Punctuation), '#pop'),
            include('expr'),
        ],
        'annotated-param': [
            (r'\s+', Whitespace),
            (r'(,)|(?=\))', bygroups(Punctuation), '#pop'),
=======
            (r'(,)|(?=\s*\))', bygroups(Punctuation), '#pop'),
            include('expr'),
        ],
        'annotated-param': [
            (r'(,)|(?=\s*\))', bygroups(Punctuation), '#pop'),
>>>>>>> 018db8af
            include('expr'),
            (r'=(?!=)', Operator),
        ],
        'return-annotation': [
            (r'\s+', Whitespace),
            (r'(?=:)', Text, '#pop'),
            include('expr'),
        ],
        'lambda': [
            # Similar to 'params' above
            (r'\*\*|\*', Operator),
            (rf'({uni_name})(\s*)(?:(,)|(?=:|$))',
             bygroups(Name.Variable.Parameter, Whitespace, Punctuation)),
            (r'#.*$', Comment.Single),
            (rf'\b({uni_name})(\s*)(=)',
             bygroups(Name.Variable.Parameter, Whitespace, Operator),
             'lambda-default'),
            (r'\s+', Whitespace),
            (r'\\\n', Punctuation),
            (r'(:)|(\n)', bygroups(Punctuation, Whitespace), '#pop'),
        ],
        'lambda-default': [
            (r'(,)|(?=:|$)', bygroups(Punctuation), '#pop'),
            include('expr'),
        ],
        'function-call': [
            # Use a specific token for called functions, and parse arguments
            (r'\)', Punctuation, '#pop'),
            (r'\s+', Whitespace),
            (r'(self|cls)\b', Name.Builtin.Pseudo),
            include('magicfuncs'),
            include('magicvars'),
            include('builtins'),
            (rf'\b{uni_name}\b', Name.Other.FunctionCall),
            (r'\(', Punctuation, 'function-arguments'),
        ],
        'function-arguments': [
            # Label names of default parameters as parameters
            (r'(?=\))(?!\)\s*\()', Text, '#pop'),
            (r',', Punctuation),
            (r'\*\*|\*', Operator),
            (rf'\b({uni_name})(\s*)(=)(?!=)',
             bygroups(Name.Variable.Parameter, Whitespace, Operator)),
            include('expr'),
            (r'(\s*)(\))(\s*)(\()',
             bygroups(Whitespace, Punctuation, Whitespace, Punctuation)),
            (r'\s+', Whitespace),
        ],
    }

class ScenicLexer(BetterPythonLexer):
    """Lexer for Scenic code."""
    name = 'Scenic'
    aliases = ['scenic']
    filenames = ['*.scenic']
    alias_filenames = ['*.sc']
    mimetypes = ['application/x-scenic', 'text/x-scenic']
    url = 'https://scenic-lang.readthedocs.org/'

    uni_name = PythonLexer.uni_name
    obj_name = rf'(?:(ego)|({uni_name}))'

    simple_spec = words((
        'at', 'offset by', 'offset along', 'left of', 'right of', 'ahead of',
        'above', 'below',
        'behind', 'beyond', 'visible from', 'visible', 'not visible from',
        'not visible', 'in', 'on', 'contained in', 'following', 'facing toward',
        'facing away from', 'facing directly toward', 'facing directly away from',
        'facing', 'apparently facing',
    )).get()
    specifier = rf'''
        \b(?<!\.) (?:
            (with) (\s+) ({uni_name})
            | ({simple_spec})
        )\b'''

    simple_statements = words((
        'simulator', 'param', 'require', 'require monitor',
        'terminate when', 'terminate after', 'mutate', 'record initial', 'record final',
        'record', 'take', 'wait', 'terminate', 'do choose', 'do shuffle', 'do', 'abort',
        'interrupt when',
    ), suffix=r'\b(?!\s*[:.;,])').get()

    constructible_types = ('Point', 'OrientedPoint', 'Object')
    primitive_types = (
        'Vector', 'Orientation', 'VectorField', 'PolygonalVectorField',
        'Shape', 'MeshShape', 'BoxShape', 'CylinderShape', 'ConeShape', 'SpheroidShape',
        'Region', 'PointSetRegion', 'RectangularRegion', 'CircularRegion',
        'SectorRegion', 'PolygonalRegion', 'PolylineRegion', 'PathRegion',
        'MeshVolumeRegion', 'MeshSurfaceRegion', 'BoxRegion', 'SpheroidRegion',
        'Workspace',
        'Range', 'DiscreteRange', 'Options', 'Discrete', 'Uniform',
        'Normal', 'TruncatedNormal',
        'VerifaiParameter', 'VerifaiRange', 'VerifaiDiscreteRange', 'VerifaiOptions',
    )
    exceptions = ('GuardViolation', 'PreconditionViolation', 'InvariantViolation')
    builtin_names = (
        'everywhere', 'nowhere',
        'resample', 'localPath', 'verbosePrint', 'simulation',
        'sin', 'cos', 'hypot',
    )
    magic_names = ('ego', 'workspace', 'globalParameters')
    builtin_classes = words(constructible_types, suffix=r'\b').get()

    tokens = {
        'extra-statements': [
            # Scenario and other block definitions
            (rf'^(\s*)(scenario|behavior|monitor)(\s+)',
             bygroups(Whitespace, Keyword, Text), 'scenario-behavior'),
            # Model statement (which highlights the module name specially, like import)
            (r'^(\s*)(model)(\s+)', bygroups(Whitespace, Keyword, Whitespace), 'model'),
            # Override statement (which ends with a list of specifiers)
            (rf'''(?x)
                ^(\s*) (override)
                (\s+) {obj_name} ([^\S\n]*)
                (?={specifier})''',
             bygroups(Whitespace, Keyword,
                      Whitespace, Name.Variable.Magic, Name, Whitespace),
             'specifier-start'),
            # Param statement
            (r'^(\s*)(param)(\s+)',
             bygroups(Whitespace, Keyword, Whitespace),
             'param-statement'),
            # Require statement (within which we can have temporal operators)
            (r'^(\s*)(require)(\s+)(?!monitor)',
             bygroups(Whitespace, Keyword, Whitespace),
             'require-statement'),
            # Keywords that can only occur at the start of a line
            (rf'^(\s*)({simple_statements})', bygroups(Whitespace, Keyword)),
            (r'^(\s*)(try|setup|compose|precondition|invariant)(:)',
             bygroups(Whitespace, Keyword, Punctuation)),
            # Keywords that can only occur at the end of a line
            (r'(?<!\.)(seconds|steps)\b(?=\s*(\#.*)?$)', Keyword),
            # Property declarations
            (rf'''(?x)
                ^(\s+)
                (?!else|except|finally) ({uni_name})
                (\s*)
                (?: (\[) (?= [\w\s,]* \] \s* : \s* [^\s\#])
                    | (?= : \s* [^\s\#]))''',
             bygroups(Whitespace, Name.Variable.Instance, Whitespace, Punctuation),
             'property-declaration'),
            # Instance creations
            (rf'''(?x)
                (new) ([^\S\n]+)
                (?:{builtin_classes}|({uni_name})) ([^\S\n]*)''',
             bygroups(Keyword, Whitespace,
                      Name.Builtin.Instance, Name.Class.Instance, Whitespace),
             'specifier-start'),
        ],
        'scenario-behavior': [
            (uni_name, Name.Class),
            (r'\\\n', Punctuation),
            (r'\s+', Whitespace),
            (r'\(', Punctuation, 'params'),
            (r':', Punctuation, '#pop'),
        ],
        'model': [
            (r'\.', Name.Namespace),
            (uni_name, Name.Namespace),
            default('#pop'),
        ],
        'param-statement': [
            (rf'''(?x)
                ({uni_name} | '[^\\\'"%{{\n]+' | "[^\\\'"%{{\n]+")
                (\s*) (=) (\s*)''',
             bygroups(Name.Variable.Global, Whitespace, Operator, Whitespace)),
            include('expr'),
            (r'(\#.*)?\n', Comment.Single, '#pop'),
        ],
        'require-statement': [
            (words(('always', 'eventually', 'next', 'until', 'implies'), suffix=r'\b'),
             Keyword),
            (r'\(', Punctuation, 'require-parens'),
            include('expr'),
            (r'(\#.*)?\n', Comment.Single, '#pop'),
        ],
        'require-parens': [
            (r'\)', Punctuation, '#pop'),
            (r'\n', Whitespace),
            include('require-statement'),
        ],
        'property-declaration': [
            (words(('additive', 'dynamic', 'final'), suffix=r'\b'), Keyword.Pseudo),
            (rf'{uni_name}\b', Text),
            (r'(,)(\s*)', bygroups(Punctuation, Whitespace)),
            (r'(\])?(\s*)(:)', bygroups(Punctuation, Whitespace, Punctuation), '#pop'),
        ],
        'specifier-start': [
            (r'(?x)'+specifier,
             bygroups(Keyword.Specifier, Whitespace, Name.Variable.Instance,
                      Keyword.Specifier),
             'specifier-inner'),
            (r'(\#.*)?\n', Comment.Single, '#pop'),
        ],
        'specifier-inner': [
            (r'''(?x)
             (,) (\s*) (?: (?: (\#.*)? | (\\)) (\n\s*))?
             | (\#.*)? (?=\n)''',
             bygroups(Punctuation, Whitespace, Comment.Single, Punctuation, Whitespace,
                      Comment.Single),
             '#pop'),
            include('expr'),
        ],
        'extra-exprs': [
            # Operators
            (words(('deg', 'relative heading of', 'apparent heading of', 'distance from',
                    'distance to', 'distance past', 'angle from', 'angle to',
                    'altitude from', 'altitude to', 'can see', 'at',
                    'relative to', 'offset by', 'offset along', 'visible', 'not visible',
                    'front of', 'back of', 'left of', 'right of',
                    'front left of', 'front right of', 'back left of', 'back right of'),
                   prefix=r'(?<!\.)', suffix=r'\b'), Operator.Word),
            # Keywords that can occur anywhere (w.r.t. our simple analysis)
            (words(('initial scenario', 'until', 'to', 'by', 'from'),
                   prefix=r'(?<!\.)', suffix=r'\b'),
             Keyword),
        ],
        'builtins': [
            inherit,
            (words(constructible_types + primitive_types + builtin_names,
                  prefix=r'(?<!\.)', suffix=r'\b'),
             Name.Builtin),
            (words(magic_names, prefix=r'(?<!\.)', suffix=r'\b'), Name.Variable.Magic),
            (words(exceptions, prefix=r'(?<!\.)', suffix=r'\b'), Name.Exception),
        ],
    }

    def analyse_text(text):
        score = 0
        if 'new Object' in text:
            score += 0.2
        if 'ego = new ' in text:
            score += 0.2
        if ' facing ' in text:
            score += 0.2
        if 'param ' in text:
            score += 0.1
        if 'require ' in text:
            score += 0.1
        return score

class ScenicSnippetLexer(ScenicLexer):
    """Variant ScenicLexer for code snippets rather than complete programs.

    Specifically, this lexer formats syntactic variables of the form "{name}"
    as "name" italicized.
    """
    name = 'Scenic (snippets)'
    aliases = ['scenic-snippet']
    filenames = []
    alias_filenames = []
    mimetypes = []

    tokens = {
        'expr': [
            (r'\{([\w.]*)\}', bygroups(Generic.Emph)),
            inherit,
        ],
    }

    def analyse_text(text):
        return 0.0

class ScenicSpecifierLexer(ScenicSnippetLexer):
    """Further variant lexer for specifiers at the top level."""
    name = 'Scenic (specifier snippets)'
    aliases = ['scenic-specifier']

    tokens = {
        'root': [
            include('specifier-start'),
            (r'with', Keyword.Specifier),   # special case for incomplete 'with'
        ],
    }

class ScenicPropertyLexer(RegexLexer):
    """Silly lexer to color property names consistently with the real lexer."""
    name = 'Scenic (properties)'
    aliases = ['scenic-property']

    tokens = {
        'root': [
            (ScenicLexer.uni_name, Name.Variable.Instance),
        ],
    }

    def analyse_text(text):
        return 0.0

class ScenicGrammarLexer(RegexLexer):
    """Lexer for the grammar notation used in the Scenic docs."""
    name = 'Scenic Grammar'
    aliases = ['scenic-grammar']

    tokens = {
        'root': [
            (r'(<)([ -;=?-~]+)(>)',
             bygroups(Punctuation, Name.Class.Grammar, Punctuation)),
            (r'[\[\]|/*+]', Operator),
            (r'\#.*\n', Comment.Single),
            (r'[^<>\[\]|*+#]+', Text),  # for performance
            (r'.', Text),
        ]
    }

    def analyse_text(text):
        return 0.0

class ScenicStyle(Style):
    """A style providing specialized highlighting for the Scenic language.

    The color scheme is a loose hybrid of that used in the Scenic papers and
    the 'Mariana' color scheme from Sublime Text. The chosen colors all have a
    contrast ratio of at least 4.5:1 against the background color, per the
    W3C's Web Content Accessibility Guidelines.
    """

    background_color = "#f8f8f8"

    # Inherit styles from the default style for any token types we don't use
    styles = DefaultStyle.styles

    styles.update({
        Punctuation:                    "#656E81",
        Comment:                        "italic #707274",

        Keyword:                        "#6852BB",
        Keyword.Specifier:              "#146666",
        Keyword.Constant:               "italic #4042B3",

        Operator:                       "#C7161C",
        Operator.Word:                  "#992024",
        Operator.Member:                "#656E81",

        Name:                           "#404040",
        Name.Builtin:                   "italic #1773cf",
        Name.Builtin.Pseudo:            "#A66214",
        Name.Builtin.Instance:          "bold #3C8031",
        Name.Exception:                 "italic #CB3F38",
        Name.Variable.Parameter:        "#A66214",
        Name.Namespace:                 "#0077A6",
        Name.Function:                  "#0077A6",
        Name.Function.Magic:            "italic #1773cf",
        Name.Other.FunctionCall:        "#1773cf",
        Name.Class:                     "bold #0077A6",
        Name.Class.Grammar:             "nobold italic",
        Name.Class.Instance:            "#3C8031",
        Name.Variable:                  "#B34024",
        Name.Variable.Parameter.Magic:  "italic",
        Name.Variable.Magic:            "italic #B32483",

        String:                         "#34822B",
        String.Affix:                   "#6852BB",
        String.Interpol:                "bold #B32483",
        String.Escape:                  "#B32483",
        Number:                         "#4042B3",

        Error:                          "#FFFFFF bg:#FF0000",
    })<|MERGE_RESOLUTION|>--- conflicted
+++ resolved
@@ -207,7 +207,6 @@
             (r'\)', Punctuation, '#pop'),
         ],
         'default': [
-<<<<<<< HEAD
             (r'\s+', Whitespace),
             (r'(,)|(?=\))', bygroups(Punctuation), '#pop'),
             include('expr'),
@@ -215,13 +214,6 @@
         'annotated-param': [
             (r'\s+', Whitespace),
             (r'(,)|(?=\))', bygroups(Punctuation), '#pop'),
-=======
-            (r'(,)|(?=\s*\))', bygroups(Punctuation), '#pop'),
-            include('expr'),
-        ],
-        'annotated-param': [
-            (r'(,)|(?=\s*\))', bygroups(Punctuation), '#pop'),
->>>>>>> 018db8af
             include('expr'),
             (r'=(?!=)', Operator),
         ],
