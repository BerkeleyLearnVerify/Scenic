--- conflicted
+++ resolved
@@ -25,13 +25,9 @@
     from pygments.lexers.python import PythonLexer
 except ModuleNotFoundError as e:
     raise ImportError("need the 'pygments' package to use the Scenic Pygments lexer") from e
-<<<<<<< HEAD
 from pygments.lexer import (
     RegexLexer, bygroups, combined, default, include, inherit, using, words,
 )
-=======
-from pygments.lexer import RegexLexer, bygroups, combined, default, include, inherit, using, words
->>>>>>> c44dfbc0
 from pygments.token import *
 from pygments.style import Style
 from pygments.styles.default import DefaultStyle
