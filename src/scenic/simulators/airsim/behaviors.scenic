<<<<<<< HEAD


import airsim
import time
import threading
import sys
import math
from promise import Promise
from scenic.core.type_support import toVector
from .utils import (
    scenicToAirsimVector,
    scenicToAirsimOrientation,
    airsimToScenicLocation,
    airsimToScenicOrientation,
    scenicToAirsimScale,
)
from scenic.simulators.airsim.actions import *


def magnitude(v):
    return math.hypot(v.x, v.y, v.z)

# creates a promise from an msgpackrpc future (the futures that are used in airsim)
def createPromise(future):
    def promFunc(resolve, reject):
        
        def joinAsync():
            future.join()
            resolve(True)
        
        def waitAsync():
            while not future._set_flag:
                time.sleep(.01)
            resolve(True)

        if not future._loop:
            threading.Thread(target=joinAsync).start()
        else:
            threading.Thread(target=waitAsync).start()

    prom = Promise(promFunc)

    return prom

# waits for a promise to be fulfilled
behavior waitForPromise(promise):
    while not promise.is_fulfilled:
        wait

# Flies the drone to a position
behavior FlyToPosition(newPos, speed = 5,tolerance = 1,pidMode = True):
    # pidMode is true if we want the drone to slow down as it reaches its destination
    
    client = simulation().client

    

    if pidMode:
        newPos = scenicToAirsimVector(toVector(newPos))
        do waitForPromise(createPromise(
            client.moveToPositionAsync(
                newPos.x_val,
                newPos.y_val,
                newPos.z_val,
                velocity=speed,
                vehicle_name=self.realObjName,
            )
        ))
    else:
        while True:
            direction = newPos -self.position 
            distance = magnitude(direction)
            
            if distance < tolerance:
                break
            direction= (direction/distance)*speed
            take SetVelocity(direction)
            wait
        

    return




behavior Patrol(positions, loop=True, smooth = False, speed = 5,tolerance = 2):
    while True:
        for pos in positions:
            do FlyToPosition(pos,speed=speed,pidMode= not smooth,tolerance=tolerance)
           
        if not loop:
            return




behavior MoveByVelocity(velocity,seconds):
    client = simulation().client

    newVelocity = scenicToAirsimVector(toVector(velocity))

    do waitForPromise(createPromise(
        client.moveByVelocityAsync(
            newVelocity.x_val,
            newVelocity.y_val,
            newVelocity.z_val,
            duration=seconds,
            vehicle_name=self.realObjName,
        )
    ))




behavior FlyToStart():
    do FlyToPosition(self._startPos)

    
=======


import airsim
import time
import threading
import sys
import math
from promise import Promise
from scenic.core.type_support import toVector
from .utils import (
    scenicToAirsimVector,
    scenicToAirsimOrientation,
    airsimToScenicLocation,
    airsimToScenicOrientation,
    scenicToAirsimScale,
)
from scenic.simulators.airsim.actions import *

def magnitude(v):
    return math.hypot(v.x, v.y, v.z)

# creates a promise from an msgpackrpc future (the futures that are used in airsim)
def createPromise(future):
    def promFunc(resolve, reject):
        
        def joinAsync():
            future.join()
            resolve(True)
        
        def waitAsync():
            while not future._set_flag:
                time.sleep(.01)
            resolve(True)

        if not future._loop:
            threading.Thread(target=joinAsync).start()
        else:
            threading.Thread(target=waitAsync).start()

    prom = Promise(promFunc)

    return prom

# waits for a promise to be fulfilled
behavior waitForPromise(promise):
    while not promise.is_fulfilled:
        wait

# Flies the drone to a position
behavior FlyToPosition(newPos, speed = 5,tolerance = 1,pidMode = True):
    # pidMode is true if we want the drone to slow down as it reaches its destination
    
    client = simulation().client

    if pidMode:
        newPos = scenicToAirsimVector(toVector(newPos))
        # NOTE: in a typical behavior, we would take an action for moveToPositionAsync, BUT with the way the airsim API is set up, we need to use promises
        # I do not know why this one needs a promise and the SetVelocity (which calls moveByVelocityAsync in actions.py) does not
        do waitForPromise(createPromise(
            client.moveToPositionAsync(
                newPos.x_val,
                newPos.y_val,
                newPos.z_val,
                velocity=speed,
                vehicle_name=self.realObjName,
            )
        ))
    else:
        while True:
            direction = newPos -self.position 
            distance = magnitude(direction)
            
            if distance < tolerance:
                break
            direction= (direction/distance)*speed
            take SetVelocity(direction)
            wait
    return

behavior MoveByVelocity(velocity,seconds):
    client = simulation().client

    newVelocity = scenicToAirsimVector(toVector(velocity))

    do waitForPromise(createPromise(
        client.moveByVelocityAsync(
            newVelocity.x_val,
            newVelocity.y_val,
            newVelocity.z_val,
            duration=seconds,
            vehicle_name=self.realObjName,
        )
    ))

behavior FlyToStart():
    do FlyToPosition(self._startPos)

    
behavior Patrol(positions, loop=True, smooth = False, speed = 5,tolerance = 2):
    while True:
        for pos in positions:
            do FlyToPosition(pos,speed=speed,pidMode= not smooth,tolerance=tolerance)
           
        if not loop:
            return

behavior Follow(target, speed = 5,tolerance = 2, offset = (0,0,1)):
    client = simulation().client

    while True:
        targetPosition = target.position + offset
        
        velocity = targetPosition-self.position
        distance = magnitude(velocity)
        velocity = (velocity / distance) * speed
        if distance > tolerance:
            take SetVelocity(velocity)
        wait
>>>>>>> 508d4f7f
<|MERGE_RESOLUTION|>--- conflicted
+++ resolved
@@ -1,123 +1,3 @@
-<<<<<<< HEAD
-
-
-import airsim
-import time
-import threading
-import sys
-import math
-from promise import Promise
-from scenic.core.type_support import toVector
-from .utils import (
-    scenicToAirsimVector,
-    scenicToAirsimOrientation,
-    airsimToScenicLocation,
-    airsimToScenicOrientation,
-    scenicToAirsimScale,
-)
-from scenic.simulators.airsim.actions import *
-
-
-def magnitude(v):
-    return math.hypot(v.x, v.y, v.z)
-
-# creates a promise from an msgpackrpc future (the futures that are used in airsim)
-def createPromise(future):
-    def promFunc(resolve, reject):
-        
-        def joinAsync():
-            future.join()
-            resolve(True)
-        
-        def waitAsync():
-            while not future._set_flag:
-                time.sleep(.01)
-            resolve(True)
-
-        if not future._loop:
-            threading.Thread(target=joinAsync).start()
-        else:
-            threading.Thread(target=waitAsync).start()
-
-    prom = Promise(promFunc)
-
-    return prom
-
-# waits for a promise to be fulfilled
-behavior waitForPromise(promise):
-    while not promise.is_fulfilled:
-        wait
-
-# Flies the drone to a position
-behavior FlyToPosition(newPos, speed = 5,tolerance = 1,pidMode = True):
-    # pidMode is true if we want the drone to slow down as it reaches its destination
-    
-    client = simulation().client
-
-    
-
-    if pidMode:
-        newPos = scenicToAirsimVector(toVector(newPos))
-        do waitForPromise(createPromise(
-            client.moveToPositionAsync(
-                newPos.x_val,
-                newPos.y_val,
-                newPos.z_val,
-                velocity=speed,
-                vehicle_name=self.realObjName,
-            )
-        ))
-    else:
-        while True:
-            direction = newPos -self.position 
-            distance = magnitude(direction)
-            
-            if distance < tolerance:
-                break
-            direction= (direction/distance)*speed
-            take SetVelocity(direction)
-            wait
-        
-
-    return
-
-
-
-
-behavior Patrol(positions, loop=True, smooth = False, speed = 5,tolerance = 2):
-    while True:
-        for pos in positions:
-            do FlyToPosition(pos,speed=speed,pidMode= not smooth,tolerance=tolerance)
-           
-        if not loop:
-            return
-
-
-
-
-behavior MoveByVelocity(velocity,seconds):
-    client = simulation().client
-
-    newVelocity = scenicToAirsimVector(toVector(velocity))
-
-    do waitForPromise(createPromise(
-        client.moveByVelocityAsync(
-            newVelocity.x_val,
-            newVelocity.y_val,
-            newVelocity.z_val,
-            duration=seconds,
-            vehicle_name=self.realObjName,
-        )
-    ))
-
-
-
-
-behavior FlyToStart():
-    do FlyToPosition(self._startPos)
-
-    
-=======
 
 
 import airsim
@@ -235,5 +115,4 @@
         velocity = (velocity / distance) * speed
         if distance > tolerance:
             take SetVelocity(velocity)
-        wait
->>>>>>> 508d4f7f
+        wait