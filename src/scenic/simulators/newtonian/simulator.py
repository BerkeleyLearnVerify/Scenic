"""Newtonian simulator implementation."""

from cmath import atan, pi, tan
import math
from math import copysign, degrees, radians, sin
import os
import pathlib
import statistics
import time

from PIL import Image
import numpy as np

import scenic.core.errors as errors  # isort: skip

if errors.verbosityLevel == 0:  # suppress pygame advertisement at zero verbosity
    os.environ["PYGAME_HIDE_SUPPORT_PROMPT"] = "hide"
import pygame
import shapely

from scenic.core.geometry import allChains, findMinMax
from scenic.core.regions import toPolygon
from scenic.core.simulators import SimulationCreationError
from scenic.core.vectors import Orientation, Vector
from scenic.domains.driving.controllers import (
    PIDLateralController,
    PIDLongitudinalController,
)
from scenic.domains.driving.roads import Network
from scenic.domains.driving.simulators import DrivingSimulation, DrivingSimulator
from scenic.syntax.veneer import verbosePrint

current_dir = pathlib.Path(__file__).parent.absolute()

WIDTH = 1280
HEIGHT = 800
MAX_ACCELERATION = 5.6  # in m/s2, seems to be a pretty reasonable value
MAX_BRAKING = 4.6

ROAD_COLOR = (0, 0, 0)
ROAD_WIDTH = 2
LANE_COLOR = (96, 96, 96)
CENTERLINE_COLOR = (224, 224, 224)
SIDEWALK_COLOR = (0, 128, 255)
SHOULDER_COLOR = (96, 96, 96)


class NewtonianSimulator(DrivingSimulator):
    """Implementation of `Simulator` for the Newtonian simulator.

    Args:
        network (Network): road network to display in the background, if any.
        render (bool): whether to render the simulation in a window.

    .. versionchanged:: 3.0

        The **timestep** argument is removed: it can be specified when calling
        `simulate` instead. The default timestep for the Newtonian simulator
        when not otherwise specified is still 0.1 seconds.
    """

    def __init__(self, network=None, render=False, debug_render=False, export_gif=False):
        super().__init__()
        self.export_gif = export_gif
        self.render = render
        self.debug_render = debug_render
        self.network = network

    def createSimulation(self, scene, **kwargs):
        simulation = NewtonianSimulation(
            scene, self.network, self.render, self.export_gif, self.debug_render, **kwargs
        )
        if self.export_gif and self.render:
            simulation.generate_gif("simulation.gif")
        return simulation


class NewtonianSimulation(DrivingSimulation):
    """Implementation of `Simulation` for the Newtonian simulator."""

    def __init__(
        self, scene, network, render, export_gif, debug_render, timestep, **kwargs
    ):
        self.export_gif = export_gif
        self.render = render
        self.network = network
<<<<<<< HEAD
        self.screen = None
=======
        self.frames = []
        self.debug_render = debug_render
>>>>>>> a6e48a21

        if timestep is None:
            timestep = 0.1

        super().__init__(scene, timestep=timestep, **kwargs)

    def setup(self):
        super().setup()

        if self.render:
            # determine window size
            min_x, max_x = findMinMax(obj.x for obj in self.objects)
            min_y, max_y = findMinMax(obj.y for obj in self.objects)

            pygame.init()
            pygame.font.init()
            self.screen = pygame.display.set_mode(
                (WIDTH, HEIGHT), pygame.HWSURFACE | pygame.DOUBLEBUF
            )
            self.screen.fill((255, 255, 255))
            x, y, _ = self.objects[0].position
            self.min_x, self.max_x = min_x - 40, max_x + 40
            self.min_y, self.max_y = min_y - 40, max_y + 40
            self.size_x = self.max_x - self.min_x
            self.size_y = self.max_y - self.min_y

            # Generate a uniform screen scaling (applied to width and height)
            # that includes all of both dimensions.
            self.screenScaling = min(WIDTH / self.size_x, HEIGHT / self.size_y)

            # Calculate a screen translation that brings the mean vehicle
            # position to the center of the screen.

            # N.B. screenTranslation is initialized to (0, 0) here intentionally.
            # so that the actual screenTranslation can be set later based off what
            # was computed with this null value.
            self.screenTranslation = (0, 0)

            scaled_positions = map(
                lambda x: self.scenicToScreenVal(x.position), self.objects
            )
            mean_x, mean_y = map(statistics.mean, zip(*scaled_positions))

            self.screenTranslation = (WIDTH / 2 - mean_x, HEIGHT / 2 - mean_y)

            # Create screen polygon to avoid rendering entirely invisible images
            self.screen_poly = shapely.geometry.Polygon(
                (
                    (self.min_x, self.min_y),
                    (self.max_x, self.min_y),
                    (self.max_x, self.max_y),
                    (self.min_x, self.max_y),
                )
            )

            img_path = os.path.join(current_dir, "car.png")
            self.car = pygame.image.load(img_path)

            self.parse_network()
            self.draw_objects()

    def parse_network(self):
        self.network_polygons = []
        if not self.network:
            return

        def addRegion(region, color, width=1):
            poly = toPolygon(region)
            if not poly or not self.screen_poly.intersects(poly):
                return
            for chain in allChains(poly):
                coords = tuple(self.scenicToScreenVal(pt) for pt in chain.coords)
                self.network_polygons.append((coords, color, width))

        addRegion(self.network.walkableRegion, SIDEWALK_COLOR)
        addRegion(self.network.shoulderRegion, SHOULDER_COLOR)
        for road in self.network.roads:  # loop over main roads
            for lane in road.lanes:
                addRegion(lane.leftEdge, LANE_COLOR)
                addRegion(lane.rightEdge, LANE_COLOR)
            addRegion(road, ROAD_COLOR, ROAD_WIDTH)
        for lane in self.network.lanes:  # loop over all lanes, even in intersections
            addRegion(lane.centerline, CENTERLINE_COLOR)
        addRegion(self.network.intersectionRegion, ROAD_COLOR)

    def scenicToScreenVal(self, pos):
        x, y = pos[:2]

        screen_x = (x - self.min_x) * self.screenScaling
        screen_y = HEIGHT - 1 - (y - self.min_y) * self.screenScaling

        screen_x = screen_x + self.screenTranslation[0]
        screen_y = screen_y + self.screenTranslation[1]

        return int(screen_x), int(screen_y)

    def createObjectInSimulator(self, obj):
        # Set actor's initial speed
        obj.speed = math.hypot(*obj.velocity)

        if hasattr(obj, "elevation"):
            obj.elevation = 0.0

    def isOnScreen(self, x, y):
        return self.min_x <= x <= self.max_x and self.min_y <= y <= self.max_y

    def step(self):
        for obj in self.objects:
            current_speed = obj.velocity.norm()
            if hasattr(obj, "hand_brake"):
                forward = obj.velocity.dot(Vector(0, 1).rotatedBy(obj.heading)) >= 0
                signed_speed = current_speed if forward else -current_speed
                if obj.hand_brake or obj.brake > 0:
                    braking = MAX_BRAKING * max(obj.hand_brake, obj.brake)
                    acceleration = braking * self.timestep
                    if acceleration >= current_speed:
                        signed_speed = 0
                    elif forward:
                        signed_speed -= acceleration
                    else:
                        signed_speed += acceleration
                else:
                    acceleration = obj.throttle * MAX_ACCELERATION
                    if obj.reverse:
                        acceleration *= -1
                    signed_speed += acceleration * self.timestep

                obj.velocity = Vector(0, signed_speed).rotatedBy(obj.heading)
                if obj.steer:
                    turning_radius = obj.length / sin(obj.steer * math.pi / 2)
                    obj.angularSpeed = -signed_speed / turning_radius
                else:
                    obj.angularSpeed = 0
                obj.speed = abs(signed_speed)
            else:
                obj.speed = current_speed
            obj.position += obj.velocity * self.timestep
            obj.heading += obj.angularSpeed * self.timestep

        if self.render:
            # Handle closing out pygame screen
            for event in pygame.event.get():
                if event.type == pygame.QUIT:
                    self.destroy()
                    return
            self.draw_objects()
            pygame.event.pump()

    def draw_objects(self):
        self.screen.fill((255, 255, 255))
        for screenPoints, color, width in self.network_polygons:
            pygame.draw.lines(self.screen, color, False, screenPoints, width=width)

        for i, obj in enumerate(self.objects):
            color = (255, 0, 0) if i == 0 else (0, 0, 255)

            if self.debug_render:
                self.draw_rect(obj, color)

            if hasattr(obj, "isCar") and obj.isCar:
                self.draw_car(obj)
            else:
                self.draw_rect(obj, color)

        pygame.display.update()

        if self.export_gif:
            frame = pygame.surfarray.array3d(self.screen)
            frame = np.transpose(frame, (1, 0, 2))
            self.frames.append(frame)

        time.sleep(self.timestep)

    def draw_rect(self, obj, color):
        corners = [self.scenicToScreenVal(corner) for corner in obj._corners2D]
        pygame.draw.polygon(self.screen, color, corners)

    def draw_car(self, obj):
        car_width = int(obj.width * self.screenScaling)
        car_height = int(obj.height * self.screenScaling)
        scaled_car = pygame.transform.scale(self.car, (car_width, car_height))
        rotated_car = pygame.transform.rotate(scaled_car, math.degrees(obj.heading))
        car_rect = rotated_car.get_rect()
        car_rect.center = self.scenicToScreenVal(obj.position)
        self.screen.blit(rotated_car, car_rect)

    def generate_gif(self, filename="simulation.gif"):
        imgs = [Image.fromarray(frame) for frame in self.frames]
        imgs[0].save(filename, save_all=True, append_images=imgs[1:], duration=50, loop=0)

    def getProperties(self, obj, properties):
        yaw, _, _ = obj.parentOrientation.globalToLocalAngles(obj.heading, 0, 0)

        values = dict(
            position=obj.position,
            yaw=yaw,
            pitch=0,
            roll=0,
            velocity=obj.velocity,
            speed=obj.speed,
            angularSpeed=obj.angularSpeed,
            angularVelocity=obj.angularVelocity,
        )
        if "elevation" in properties:
            values["elevation"] = obj.elevation
        return values

    def destroy(self):
        if self.render:
            pygame.quit()

    def getLaneFollowingControllers(self, agent):
        dt = self.timestep
        if agent.isCar:
            lon_controller = PIDLongitudinalController(K_P=0.5, K_D=0.1, K_I=0.7, dt=dt)
            lat_controller = PIDLateralController(K_P=0.1, K_D=0.1, K_I=0.02, dt=dt)
        else:
            lon_controller = PIDLongitudinalController(
                K_P=0.25, K_D=0.025, K_I=0.0, dt=dt
            )
            lat_controller = PIDLateralController(K_P=0.2, K_D=0.1, K_I=0.0, dt=dt)
        return lon_controller, lat_controller

    def getTurningControllers(self, agent):
        dt = self.timestep
        if agent.isCar:
            lon_controller = PIDLongitudinalController(K_P=0.5, K_D=0.1, K_I=0.7, dt=dt)
            lat_controller = PIDLateralController(K_P=0.2, K_D=0.2, K_I=0.2, dt=dt)
        else:
            lon_controller = PIDLongitudinalController(
                K_P=0.25, K_D=0.025, K_I=0.0, dt=dt
            )
            lat_controller = PIDLateralController(K_P=0.4, K_D=0.1, K_I=0.0, dt=dt)
        return lon_controller, lat_controller

    def getLaneChangingControllers(self, agent):
        dt = self.timestep
        if agent.isCar:
            lon_controller = PIDLongitudinalController(K_P=0.5, K_D=0.1, K_I=0.7, dt=dt)
            lat_controller = PIDLateralController(K_P=0.2, K_D=0.2, K_I=0.02, dt=dt)
        else:
            lon_controller = PIDLongitudinalController(
                K_P=0.25, K_D=0.025, K_I=0.0, dt=dt
            )
            lat_controller = PIDLateralController(K_P=0.1, K_D=0.3, K_I=0.0, dt=dt)
        return lon_controller, lat_controller<|MERGE_RESOLUTION|>--- conflicted
+++ resolved
@@ -84,12 +84,9 @@
         self.export_gif = export_gif
         self.render = render
         self.network = network
-<<<<<<< HEAD
         self.screen = None
-=======
         self.frames = []
         self.debug_render = debug_render
->>>>>>> a6e48a21
 
         if timestep is None:
             timestep = 0.1
