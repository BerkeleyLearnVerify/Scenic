# This file utilizes existing CARLA code:

# Copyright (c) 2018 Intel Labs.
# authors: German Ros (german.ros@intel.com)
#
# This work is licensed under the terms of the MIT license.
# Permission is hereby granted, free of charge, to any person
# obtaining a copy of this software and associated documentation
# files (the "Software"), to deal in the Software without
# restriction, including without limitation the rights to use,
# copy, modify, merge, publish, distribute, sublicense, and/or
# sell copies of the Software, and to permit persons to whom the
# Software is furnished to do so, subject to the following conditions:

# The above copyright notice and this permission notice shall be
# included in all copies or substantial portions of the Software.

# THE SOFTWARE IS PROVIDED "AS IS", WITHOUT WARRANTY OF ANY KIND,
# EXPRESS OR IMPLIED, INCLUDING BUT NOT LIMITED TO THE WARRANTIES OF
# MERCHANTABILITY, FITNESS FOR A PARTICULAR PURPOSE AND
# NONINFRINGEMENT. IN NO EVENT SHALL THE AUTHORS OR COPYRIGHT HOLDERS
# BE LIABLE FOR ANY CLAIM, DAMAGES OR OTHER LIABILITY, WHETHER IN AN
# ACTION OF CONTRACT, TORT OR OTHERWISE, ARISING FROM, OUT OF OR IN
# CONNECTION WITH THE SOFTWARE OR THE USE OR OTHER DEALINGS IN THE SOFTWARE.

import datetime
import math
import weakref
import pygame
import numpy as np
import carla
from carla import ColorConverter as cc


def get_actor_display_name(actor, truncate=250):
    name = ' '.join(actor.type_id.replace('_', '.').title().split('.')[1:])
    return (name[:truncate-1] + u'\u2026') if len(name) > truncate else name


# ==============================================================================
# -- HUD -----------------------------------------------------------------------
# ==============================================================================

class HUD(object):
	def __init__(self, width, height):
		self.dim = (width, height)
		font = pygame.font.Font(pygame.font.get_default_font(), 20)
		fonts = [x for x in pygame.font.get_fonts() if 'mono' in x]
		default_font = 'ubuntumono'
		mono = default_font if default_font in fonts else fonts[0]
		mono = pygame.font.match_font(mono)
		self._font_mono = pygame.font.Font(mono, 14)
		self._notifications = FadingText(font, (width, 40), (0, height - 40))
		self.server_fps = 0
		self.frame = 0
		self.simulation_time = 0
		self._info_text = []
		self._server_clock = pygame.time.Clock()

	def on_world_tick(self, timestamp):
		self._server_clock.tick()
		self.server_fps = self._server_clock.get_fps()
		self.frame = timestamp.frame
		self.simulation_time = timestamp.elapsed_seconds

	def tick(self, world, ego, clock, showLabels=True):
		if ego.carlaActor is None:
			return  # ego not spawned yet

		t = ego.carlaActor.get_transform()
		v = ego.carlaActor.get_velocity()
		c = ego.carlaActor.get_control()

		heading = 'N' if abs(t.rotation.yaw) < 89.5 else ''
		heading += 'S' if abs(t.rotation.yaw) > 90.5 else ''
		heading += 'E' if 179.5 > t.rotation.yaw > 0.5 else ''
		heading += 'W' if -0.5 > t.rotation.yaw > -179.5 else ''

		#colhist = collisionSensor.get_collision_history()
		#collision = [colhist[x + self.frame - 200] for x in range(0, 200)]
		#max_col = max(1.0, max(collision))
		#collision = [x / max_col for x in collision]

		vehicles = world.get_actors().filter('vehicle.*')
		pedestrians = world.get_actors().filter('walker.pedestrian.*')

		self._info_text = [
			'Server:  % 16d FPS' % self.server_fps,
			'Map:	 % 20s' % world.get_map().name,
			'Simulation time: % 12s' % datetime.timedelta(seconds=int(self.simulation_time)),
			'',
			'Number of vehicles: % 8d' % len(vehicles),
			'Number of pedestrians: % 8d' % len(pedestrians),
			'',
			'Ego: % 20s' % get_actor_display_name(ego.carlaActor, truncate=20),
			'',
			'Speed:   % 15.0f m/s' % math.sqrt(v.x**2 + v.y**2 + v.z**2),
			u'Heading:% 16.0f\N{DEGREE SIGN} % 2s' % (t.rotation.yaw, heading),
			'Location:% 20s' % ('(% 5.3f, % 5.3f)' % (t.location.x, t.location.y)),
			'Height:  % 18.0f m' % t.location.z,
		]

		try:
			_control_text = [
				'',
				('Throttle:', c.throttle, 0.0, 1.0),
				('Steer:', c.steer, -1.0, 1.0),
				('Brake:', c.brake, 0.0, 1.0),
				('Reverse:', c.reverse),
				('Hand brake:', c.hand_brake),
				('Manual:', c.manual_gear_shift),
				'Gear:		%s' % {-1: 'R', 0: 'N'}.get(c.gear, c.gear),
				#'',
				#'Collision:', collision,
			]
		except:
			_control_text = []
		finally:
			self._info_text.extend(_control_text)

		if len(vehicles) > 1:
			self._info_text += ['Nearby vehicles:']
			distance = lambda l: math.sqrt((l.x - t.location.x)**2 + (l.y - t.location.y)**2 + (l.z - t.location.z)**2)
			vehicles = [(distance(x.get_location()), x)
						for x in vehicles if x.id != ego.carlaActor.id]
			for d, vehicle in sorted(vehicles):
				if d > 200.0:
					break
				vehicle_type = get_actor_display_name(vehicle, truncate=22)
				self._info_text.append('% 4dm %s' % (d, vehicle_type))

	def render(self, display):
		info_surface = pygame.Surface((220, self.dim[1]))
		info_surface.set_alpha(100)
		display.blit(info_surface, (0, 0))
		v_offset = 4
		bar_h_offset = 100
		bar_width = 106
		for item in self._info_text:
			if v_offset + 18 > self.dim[1]:
				break
			if isinstance(item, list):
				if len(item) > 1:
					points = [(x + 8, v_offset + 8 + (1.0 - y) * 30) for x, y in enumerate(item)]
					pygame.draw.lines(display, (255, 136, 0), False, points, 2)
				item = None
				v_offset += 18
			elif isinstance(item, tuple):
				if isinstance(item[1], bool):
					rect = pygame.Rect((bar_h_offset, v_offset + 8), (6, 6))
					pygame.draw.rect(display, (255, 255, 255), rect, 0 if item[1] else 1)
				else:
					rect_border = pygame.Rect((bar_h_offset, v_offset + 8), (bar_width, 6))
					pygame.draw.rect(display, (255, 255, 255), rect_border, 1)
					f = (item[1] - item[2]) / (item[3] - item[2])
					if item[2] < 0.0:
						rect = pygame.Rect((bar_h_offset + f * (bar_width - 6), v_offset + 8), (6, 6))
					else:
						rect = pygame.Rect((bar_h_offset, v_offset + 8), (f * bar_width, 6))
					pygame.draw.rect(display, (255, 255, 255), rect)
				item = item[0]
			if item: # At this point has to be a str
				surface = self._font_mono.render(item, True, (255, 255, 255))
				display.blit(surface, (8, v_offset))
			v_offset += 18


# ==============================================================================
# -- FadingText ----------------------------------------------------------------
# ==============================================================================

class FadingText(object):
	def __init__(self, font, dim, pos):
		self.font = font
		self.dim = dim
		self.pos = pos
		self.seconds_left = 0
		self.surface = pygame.Surface(self.dim)

	def set_text(self, text, color=(255, 255, 255), seconds=2.0):
		text_texture = self.font.render(text, True, color)
		self.surface = pygame.Surface(self.dim)
		self.seconds_left = seconds
		self.surface.fill((0, 0, 0, 0))
		self.surface.blit(text_texture, (10, 11))

	def tick(self, _, clock):
		delta_seconds = 1e-3 * clock.get_time()
		self.seconds_left = max(0.0, self.seconds_left - delta_seconds)
		self.surface.set_alpha(500.0 * self.seconds_left)

	def render(self, display):
		display.blit(self.surface, self.pos)


# ==============================================================================
# -- CollisionSensor -----------------------------------------------------------
# ==============================================================================

class CollisionSensor(object):
    def __init__(self, world, actor, hud=None):
        self.sensor = None
        self._history = []
        self._actor = actor
        self._actor_mass = actor.get_physics_control().mass
        self._hud = hud
        self._world = world
        bp = self._world.get_blueprint_library().find('sensor.other.collision')
        self.sensor = self._world.spawn_actor(bp, carla.Transform(), attach_to=self._actor)
        # Pass the lambda a weak reference to self to avoid circular reference
        weak_self = weakref.ref(self)
        self.sensor.listen(lambda event: CollisionSensor._on_collision(weak_self, event))

    def get_collision_speeds(self):
        '''Convert collision intensities from momentem (kg*m/s) to speed (m/s).'''
        return [(c[0], c[1] / self._actor_mass) for c in self._history]

    def get_collision_history(self):
        history = collections.defaultdict(int)
        for frame, intensity in self._history:
            history[frame] += intensity
        return history

    @staticmethod
    def _on_collision(weak_self, event):
        self = weak_self()
        if not self:
            return
        actor_type = get_actor_display_name(event.other_actor)
        if self._hud:
            self._hud.notification('Collision with %r, id = %d'
                                   % (actor_type, event.other_actor.id))
        impulse = event.normal_impulse
        intensity = math.sqrt(impulse.x ** 2 + impulse.y ** 2 + impulse.z ** 2)
        self._history.append((event.frame, intensity))
        if len(self._history) > 4000:
            self._history.pop(0)


# ==============================================================================
# -- CameraManager -------------------------------------------------------------
# ==============================================================================

class CameraManager(object):
	def __init__(self, world, actor, hud):
		self.sensor = None
		self._surface = None
		self._actor = actor
		self._hud = hud
		self.images = []
		self._camera_transforms = [
			carla.Transform(carla.Location(x=-5.5, z=2.8), carla.Rotation(pitch=-15)),
			carla.Transform(carla.Location(x=1.6, z=1.7))]
		self._transform_index = 1
		self._sensors = [
			['sensor.camera.rgb', cc.Raw, 'Camera RGB'],
			['sensor.camera.depth', cc.Raw, 'Camera Depth (Raw)'],
			['sensor.camera.depth', cc.Depth, 'Camera Depth (Gray Scale)'],
			['sensor.camera.depth', cc.LogarithmicDepth, 'Camera Depth (Logarithmic Gray Scale)'],
			['sensor.camera.semantic_segmentation', cc.Raw, 'Camera Semantic Segmentation (Raw)'],
			['sensor.camera.semantic_segmentation', cc.CityScapesPalette,
			 'Camera Semantic Segmentation (CityScapes Palette)'],
			['sensor.lidar.ray_cast', None, 'Lidar (Ray-Cast)']]
		self._world = world
		bp_library = self._world.get_blueprint_library()
		for item in self._sensors:
			bp = bp_library.find(item[0])
			if item[0].startswith('sensor.camera'):
				bp.set_attribute('image_size_x', str(hud.dim[0]))
				bp.set_attribute('image_size_y', str(hud.dim[1]))
			item.append(bp)
		self._index = None

	def toggle_camera(self):
		set_transform((self._transform_index + 1) % len(self._camera_transforms))

	def set_transform(self, idx):
		self._transform_index = idx
		self.sensor.set_transform(self._camera_transforms[self._transform_index])

	def set_sensor(self, index):
		index = index % len(self._sensors)
		needs_respawn = True if self._index is None \
			else self._sensors[index][0] != self._sensors[self._index][0]
		if needs_respawn:
			if self.sensor is not None:
				self.sensor.destroy()
				self._surface = None
			self.sensor = self._world.spawn_actor(
				self._sensors[index][-1],
				self._camera_transforms[self._transform_index],
				attach_to=self._actor)
			# Pass lambda a weak reference to self to avoid circular reference
			weak_self = weakref.ref(self)
			self.sensor.listen(lambda image: CameraManager._parse_image(weak_self, image))
		self._index = index

	def render(self, display):
		if self._surface is not None:
			display.blit(self._surface, (0, 0))

	@staticmethod
	def _parse_image(weak_self, image):
		self = weak_self()
		if not self:
			return
		if self._sensors[self._index][0].startswith('sensor.lidar'):
			points = np.frombuffer(image.raw_data, dtype=np.dtype('f4'))
			points = np.reshape(points, (int(points.shape[0] / 3), 3))
			lidar_data = np.array(points[:, :2])
			lidar_data *= min(self._hud.dim) / 100.0
			lidar_data += (0.5 * self._hud.dim[0], 0.5 * self._hud.dim[1])
			lidar_data = np.fabs(lidar_data)
			lidar_data = lidar_data.astype(np.int32)
			lidar_data = np.reshape(lidar_data, (-1, 2))
			lidar_img_size = (self._hud.dim[0], self._hud.dim[1], 3)
			lidar_img = np.zeros(lidar_img_size)
			lidar_img[tuple(lidar_data.T)] = (255, 255, 255)
			self._surface = pygame.surfarray.make_surface(lidar_img)
		else:
			image.convert(self._sensors[self._index][1])
			array = np.frombuffer(image.raw_data, dtype=np.dtype("uint8"))
			array = np.reshape(array, (image.height, image.width, 4))
			array = array[:, :, :3]
			array = array[:, :, ::-1]
			self._surface = pygame.surfarray.make_surface(array.swapaxes(0, 1))
<<<<<<< HEAD
		self.images.append(image)
=======
		if self._recording:
			image.save_to_disk('_out/%08d' % image.frame)
		self.images.append(image)

	def destroy_sensor(self):
		if self.sensor is not None:
			self.sensor.stop()
			self.sensor.destroy()
>>>>>>> 4e1ea609
<|MERGE_RESOLUTION|>--- conflicted
+++ resolved
@@ -324,15 +324,9 @@
 			array = array[:, :, :3]
 			array = array[:, :, ::-1]
 			self._surface = pygame.surfarray.make_surface(array.swapaxes(0, 1))
-<<<<<<< HEAD
-		self.images.append(image)
-=======
-		if self._recording:
-			image.save_to_disk('_out/%08d' % image.frame)
 		self.images.append(image)
 
 	def destroy_sensor(self):
 		if self.sensor is not None:
 			self.sensor.stop()
-			self.sensor.destroy()
->>>>>>> 4e1ea609
+			self.sensor.destroy()