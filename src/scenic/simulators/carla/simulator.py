--- conflicted
+++ resolved
@@ -52,10 +52,7 @@
 		self.scenario_number = 0  # Number of the scenario executed
 
 	def createSimulation(self, scene, verbosity=0):
-<<<<<<< HEAD
 		self.scenario_number += 1
-=======
->>>>>>> 4e1ea609
 		return CarlaSimulation(scene, self.client, self.tm, self.timestep,
 							   render=self.render, record=self.record,
 							   scenario_number=self.scenario_number, verbosity=verbosity)
@@ -71,11 +68,7 @@
 
 
 class CarlaSimulation(DrivingSimulation):
-<<<<<<< HEAD
 	def __init__(self, scene, client, tm, timestep, render, record, scenario_number, verbosity=0):
-=======
-	def __init__(self, scene, client, tm, timestep, render, record, verbosity=0):
->>>>>>> 4e1ea609
 		super().__init__(scene, timestep=timestep, verbosity=verbosity)
 		self.client = client
 		self.world = self.client.get_world()
@@ -219,24 +212,16 @@
 	def destroy(self):
 		for obj in self.objects:
 			if obj.carlaActor is not None:
-<<<<<<< HEAD
-				if isinstance(obj.carlaActor, carla.Walker):
+				if isinstance(obj.carlaActor, carla.Vehicle):
+					obj.carlaActor.set_autopilot(False, self.tm.get_port())
+        if isinstance(obj.carlaActor, carla.Walker):
 					obj.carlaController.stop()
 					obj.carlaController.destroy()
 				obj.carlaActor.destroy()
-		if hasattr(self, "cameraManager"):
-			self.cameraManager.destroy_sensor()
-
-		self.client.stop_recorder()
-
-		self.world.tick()
-		super(CarlaSimulation, self).destroy()
-=======
-				if isinstance(obj.carlaActor, carla.Vehicle):
-					obj.carlaActor.set_autopilot(False, self.tm.get_port())
-				obj.carlaActor.destroy()
 		if self.render and self.cameraManager:
 			self.cameraManager.destroy_sensor()
 
-		super().destroy()
->>>>>>> 4e1ea609
+		self.client.stop_recorder()
+
+		self.world.tick()
+		super().destroy()