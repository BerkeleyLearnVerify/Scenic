"""Objects representing regions in space."""

import math
import random
import itertools

import numpy
import scipy.spatial
import shapely.geometry
import shapely.ops

from scenic.core.distributions import Samplable, RejectionException, needsSampling
from scenic.core.lazy_eval import valueInContext
from scenic.core.vectors import Vector, OrientedVector, VectorDistribution
from scenic.core.geometry import RotatedRectangle
from scenic.core.geometry import sin, cos, hypot, findMinMax, pointIsInCone, averageVectors
from scenic.core.geometry import headingOfSegment, triangulatePolygon, plotPolygon, polygonUnion
from scenic.core.type_support import toVector
from scenic.core.utils import cached, areEquivalent

def toPolygon(thing):
	if needsSampling(thing):
		return None
	if hasattr(thing, 'polygon'):
		return thing.polygon
	if hasattr(thing, 'polygons'):
		return thing.polygons
	if hasattr(thing, 'lineString'):
		return thing.lineString
	return None

def regionFromShapelyObject(obj, orientation=None):
	"""Build a 'Region' from Shapely geometry."""
	assert obj.is_valid, obj
	if obj.is_empty:
		return nowhere
	elif isinstance(obj, (shapely.geometry.Polygon, shapely.geometry.MultiPolygon)):
		return PolygonalRegion(polygon=obj, orientation=orientation)
	elif isinstance(obj, (shapely.geometry.LineString, shapely.geometry.MultiLineString)):
		return PolylineRegion(polyline=obj, orientation=orientation)
	else:
		raise RuntimeError(f'unhandled type of Shapely geometry: {obj}')

class PointInRegionDistribution(VectorDistribution):
	"""Uniform distribution over points in a Region"""
	def __init__(self, region):
		super().__init__(region)
		self.region = region

	def sampleGiven(self, value):
		return value[self.region].uniformPointInner()

	def __str__(self):
		return f'PointIn({self.region})'

class Region(Samplable):
	"""Abstract class for regions."""
	def __init__(self, name, *dependencies, orientation=None):
		super().__init__(dependencies)
		self.name = name
		self.orientation = orientation

	def sampleGiven(self, value):
		return self

	def intersect(self, other, triedReversed=False):
		"""Get a `Region` representing the intersection of this one with another."""
		if triedReversed:
			return IntersectionRegion(self, other)
		else:
			return other.intersect(self, triedReversed=True)

	@staticmethod
	def uniformPointIn(region):
		"""Get a uniform `Distribution` over points in a `Region`."""
		return PointInRegionDistribution(region)

	def uniformPoint(self):
		"""Sample a uniformly-random point in this `Region`.

		Can only be called on fixed Regions with no random parameters.
		"""
		assert not needsSampling(self)
		return self.uniformPointInner()

	def uniformPointInner(self):
		"""Do the actual random sampling. Implemented by subclasses."""
		raise NotImplementedError()

	def containsPoint(self, point):
		"""Check if the `Region` contains a point. Implemented by subclasses."""
		raise NotImplementedError()

	def containsObject(self, obj):
		"""Check if the `Region` contains an :obj:`~scenic.core.object_types.Object`.

		The default implementation assumes the `Region` is convex; subclasses must
		override the method if this is not the case.
		"""
		for corner in obj.corners:
			if not self.containsPoint(corner):
				return False
		return True

	def __contains__(self, thing):
		"""Check if this `Region` contains an object or vector."""
		from scenic.core.object_types import Object
		if isinstance(thing, Object):
			return self.containsObject(thing)
		vec = toVector(thing, '"X in Y" with X not an Object or a vector')
		return self.containsPoint(vec)

	def getAABB(self):
		"""Axis-aligned bounding box for this `Region`. Implemented by some subclasses."""
		raise NotImplementedError()

	def orient(self, vec):
		"""Orient the given vector along the region's orientation, if any."""
		if self.orientation is None:
			return vec
		else:
			return OrientedVector(vec.x, vec.y, self.orientation[vec])

	def __str__(self):
		return f'<Region {self.name}>'

class AllRegion(Region):
	"""Region consisting of all space."""
	def intersect(self, other, triedReversed=False):
		return other

	def containsPoint(self, point):
		return True

	def containsObject(self, obj):
		return True

	def __eq__(self, other):
		return type(other) is AllRegion

	def __hash__(self):
		return hash(AllRegion)

class EmptyRegion(Region):
	"""Region containing no points."""
	def intersect(self, other, triedReversed=False):
		return self

	def uniformPointInner(self):
		raise RejectionException(f'sampling empty Region')

	def containsPoint(self, point):
		return False

	def containsObject(self, obj):
		return False

	def show(self, plt, style=None):
		pass

	def __eq__(self, other):
		return type(other) is EmptyRegion

	def __hash__(self):
		return hash(EmptyRegion)

everywhere = AllRegion('everywhere')
nowhere = EmptyRegion('nowhere')

class CircularRegion(Region):
	def __init__(self, center, radius, resolution=32):
		super().__init__('Circle', center, radius)
		self.center = center.toVector()
		self.radius = radius
		self.circumcircle = (self.center, self.radius)

		if not (needsSampling(self.center) or needsSampling(self.radius)):
			ctr = shapely.geometry.Point(self.center)
			self.polygon = ctr.buffer(self.radius, resolution=resolution)

	def sampleGiven(self, value):
		return CircularRegion(value[self.center], value[self.radius])

	def evaluateInner(self, context):
		center = valueInContext(self.center, context)
		radius = valueInContext(self.radius, context)
		return CircularRegion(center, radius)

	def containsPoint(self, point):
		point = point.toVector()
		return point.distanceTo(self.center) <= self.radius

	def uniformPointInner(self):
		x, y = self.center
		r = random.triangular(0, self.radius, self.radius)
		t = random.uniform(-math.pi, math.pi)
		pt = Vector(x + (r * cos(t)), y + (r * sin(t)))
		return self.orient(pt)

	def getAABB(self):
		x, y = self.center
		r = self.radius
		return ((x - r, y - r), (x + r, y + r))

	def isEquivalentTo(self, other):
		if type(other) is not CircularRegion:
			return False
		return (areEquivalent(other.center, self.center)
		        and areEquivalent(other.radius, self.radius))

	def __str__(self):
		return f'CircularRegion({self.center}, {self.radius})'

class SectorRegion(Region):
	def __init__(self, center, radius, heading, angle, resolution=32):
		super().__init__('Sector', center, radius, heading, angle)
		self.center = center.toVector()
		self.radius = radius
		self.heading = heading
		self.angle = angle
		r = (radius / 2) * cos(angle / 2)
		self.circumcircle = (self.center.offsetRadially(r, heading), r)

		if not any(needsSampling(x) for x in (self.center, radius, heading, angle)):
			ctr = shapely.geometry.Point(self.center)
			circle = ctr.buffer(self.radius, resolution=resolution)
			if angle >= math.tau - 0.001:
				self.polygon = circle
			else:
				mask = shapely.geometry.Polygon([
				    self.center,
				    self.center.offsetRadially(radius, heading + angle/2),
				    self.center.offsetRadially(2*radius, heading),
				    self.center.offsetRadially(radius, heading - angle/2)
				])
				self.polygon = circle & mask

	def sampleGiven(self, value):
		return SectorRegion(value[self.center], value[self.radius],
			value[self.heading], value[self.angle])

	def evaluateInner(self, context):
		center = valueInContext(self.center, context)
		radius = valueInContext(self.radius, context)
		heading = valueInContext(self.heading, context)
		angle = valueInContext(self.angle, context)
		return SectorRegion(center, radius, heading, angle)

	def containsPoint(self, point):
		point = point.toVector()
		if not pointIsInCone(tuple(point), tuple(self.center), self.heading, self.angle):
			return False
		return point.distanceTo(self.center) <= self.radius

	def uniformPointInner(self):
		x, y = self.center
		heading, angle, maxDist = self.heading, self.angle, self.radius
		r = random.triangular(0, maxDist, maxDist)
		ha = angle / 2.0
		t = random.uniform(-ha, ha) + (heading + (math.pi / 2))
		pt = Vector(x + (r * cos(t)), y + (r * sin(t)))
		return self.orient(pt)

	def isEquivalentTo(self, other):
		if type(other) is not SectorRegion:
			return False
		return (areEquivalent(other.center, self.center)
		        and areEquivalent(other.radius, self.radius)
		        and areEquivalent(other.heading, self.heading)
		        and areEquivalent(other.angle, self.angle))

	def __str__(self):
		return f'SectorRegion({self.center},{self.radius},{self.heading},{self.angle})'

class RectangularRegion(RotatedRectangle, Region):
	def __init__(self, position, heading, width, height):
		super().__init__('Rectangle', position, heading, width, height)
		self.position = position.toVector()
		self.heading = heading
		self.width = width
		self.height = height
		self.hw = hw = width / 2
		self.hh = hh = height / 2
		self.radius = hypot(hw, hh)		# circumcircle; for collision detection
		self.corners = tuple(position.offsetRotated(heading, Vector(*offset))
			for offset in ((hw, hh), (-hw, hh), (-hw, -hh), (hw, -hh)))
		self.circumcircle = (self.position, self.radius)

	def sampleGiven(self, value):
		return RectangularRegion(value[self.position], value[self.heading],
			value[self.width], value[self.height])

	def evaluateInner(self, context):
		position = valueInContext(self.position, context)
		heading = valueInContext(self.heading, context)
		width = valueInContext(self.width, context)
		height = valueInContext(self.height, context)
		return RectangularRegion(position, heading, width, height)

	def uniformPointInner(self):
		hw, hh = self.hw, self.hh
		rx = random.uniform(-hw, hw)
		ry = random.uniform(-hh, hh)
		pt = self.position.offsetRotated(self.heading, Vector(rx, ry))
		return self.orient(pt)

	def getAABB(self):
		x, y = zip(*self.corners)
		minx, maxx = findMinMax(x)
		miny, maxy = findMinMax(y)
		return ((minx, miny), (maxx, maxy))

	def isEquivalentTo(self, other):
		if type(other) is not RectangularRegion:
			return False
		return (areEquivalent(other.position, self.position)
		        and areEquivalent(other.heading, self.heading)
		        and areEquivalent(other.width, self.width)
		        and areEquivalent(other.height, self.height))

	def __str__(self):
		return f'RectangularRegion({self.position},{self.heading},{self.width},{self.height})'

class PolylineRegion(Region):
<<<<<<< HEAD
	"""Region given by a polyline (chain of line segments)"""
	def __init__(self, points=None, polyline=None):
		super().__init__('Polyline', orientation=True)
=======
	"""Region given by one or more polylines (chain of line segments)"""
	def __init__(self, points=None, polyline=None, orientation=True):
		super().__init__('Polyline', orientation=orientation)
>>>>>>> 290607c1
		if points is not None:
			points = tuple(points)
			if len(points) < 2:
				raise RuntimeError('tried to create PolylineRegion with < 2 points')
			self.points = points
			self.lineString = shapely.geometry.LineString(points)
		elif polyline is not None:
<<<<<<< HEAD
=======
			if isinstance(polyline, shapely.geometry.LineString):
				if len(polyline.coords) < 2:
					raise RuntimeError('tried to create PolylineRegion with <2-point LineString')
			elif isinstance(polyline, shapely.geometry.MultiLineString):
				if len(polyline) == 0:
					raise RuntimeError('tried to create PolylineRegion from empty MultiLineString')
				for line in polyline:
					assert len(line.coords) >= 2
			else:
				raise RuntimeError('tried to create PolylineRegion from non-LineString')
>>>>>>> 290607c1
			self.lineString = polyline
		else:
			raise RuntimeError('must specify points or polyline for PolylineRegion')
		if not self.lineString.is_valid:
			raise RuntimeError('tried to create PolylineRegion with '
			                   f'invalid LineString {self.lineString}')
		self.segments = self.segmentsOf(self.lineString)
		cumulativeLengths = []
		total = 0
		for p, q in self.segments:
			dx, dy = p[0] - q[0], p[1] - q[1]
			total += math.hypot(dx, dy)
			cumulativeLengths.append(total)
		self.cumulativeLengths = cumulativeLengths

	@classmethod
	def segmentsOf(cls, lineString):
		if isinstance(lineString, shapely.geometry.LineString):
			segments = []
			points = list(lineString.coords)
<<<<<<< HEAD
=======
			if len(points) < 2:
				raise RuntimeError('LineString has fewer than 2 points')
>>>>>>> 290607c1
			last = points[0]
			for point in points[1:]:
				segments.append((last, point))
				last = point
			return segments
		elif isinstance(lineString, shapely.geometry.MultiLineString):
			allSegments = []
			for line in lineString:
				allSegments.extend(cls.segmentsOf(line))
			return allSegments
		else:
			raise RuntimeError('called segmentsOf on non-linestring')

	def uniformPointInner(self):
		pointA, pointB = random.choices(self.segments,
		                                cum_weights=self.cumulativeLengths)[0]
		interpolation = random.random()
		x, y = averageVectors(pointA, pointB, weight=interpolation)
		if self.orientation is True:
			return OrientedVector(x, y, headingOfSegment(pointA, pointB))
		else:
			return self.orient(Vector(x, y))

	def intersect(self, other, triedReversed=False):
		poly = toPolygon(other)
		if poly is not None:
			intersection = self.lineString & poly
			if (intersection.is_empty or
			    not isinstance(intersection, (shapely.geometry.LineString,
			                                  shapely.geometry.MultiLineString))):
				# TODO handle points!
				return nowhere
			return PolylineRegion(polyline=intersection)
		return super().intersect(other, triedReversed)

	def containsPoint(self, point):
		return self.lineString.intersects(shapely.geometry.Point(point))

	def containsObject(self, obj):
		return False

	def getAABB(self):
		xmin, ymin, xmax, ymax = self.lineString.bounds
		return ((xmin, ymin), (xmax, ymax))

	def show(self, plt, style='r-'):
		for pointA, pointB in self.segments:
			plt.plot([pointA[0], pointB[0]], [pointA[1], pointB[1]], style)

	def __str__(self):
		return f'PolylineRegion({self.lineString})'

	def __eq__(self, other):
		if type(other) is not PolylineRegion:
			return NotImplemented
		return (other.lineString == self.lineString)

	@cached
	def __hash__(self):
		return hash(str(self.lineString))

class PolygonalRegion(Region):
	"""Region given by one or more polygons (possibly with holes)"""
	def __init__(self, points=None, polygon=None, orientation=None):
		super().__init__('Polygon', orientation=orientation)
		if polygon is None and points is None:
			raise RuntimeError('must specify points or polygon for PolygonalRegion')
		if polygon is None:
			points = tuple(points)
			if len(points) == 0:
				raise RuntimeError('tried to create PolygonalRegion from empty point list!')
			for point in points:
				if needsSampling(point):
					raise RuntimeError('only fixed PolygonalRegions are supported')
			self.points = points
			polygon = shapely.geometry.Polygon(points)

		if isinstance(polygon, shapely.geometry.Polygon):
			self.polygons = shapely.geometry.MultiPolygon([polygon])
		elif isinstance(polygon, shapely.geometry.MultiPolygon):
			self.polygons = polygon
		else:
			raise RuntimeError(f'tried to create PolygonalRegion from non-polygon {polygon}')
		if not self.polygons.is_valid:
			raise RuntimeError('tried to create PolygonalRegion with '
			                   f'invalid polygon {self.polygons}')

		if points is None and len(self.polygons) == 1 and len(self.polygons[0].interiors) == 0:
			self.points = tuple(self.polygons[0].exterior.coords[:-1])

		if self.polygons.is_empty:
			raise RuntimeError('tried to create empty PolygonalRegion')

		triangles = []
		for polygon in self.polygons:
			triangles.extend(triangulatePolygon(polygon))
		assert len(triangles) > 0, self.polygons
		self.trianglesAndBounds = tuple((tri, tri.bounds) for tri in triangles)
		areas = (triangle.area for triangle in triangles)
		self.cumulativeTriangleAreas = tuple(itertools.accumulate(areas))

	def uniformPointInner(self):
		triangle, bounds = random.choices(
			self.trianglesAndBounds,
			cum_weights=self.cumulativeTriangleAreas)[0]
		minx, miny, maxx, maxy = bounds
		# TODO improve?
		while True:
			x, y = random.uniform(minx, maxx), random.uniform(miny, maxy)
			if triangle.intersects(shapely.geometry.Point(x, y)):
				return self.orient(Vector(x, y))

	def intersect(self, other, triedReversed=False):
		poly = toPolygon(other)
		orientation = other.orientation if self.orientation is None else self.orientation
		if poly is not None:
			intersection = self.polygons & poly
			if intersection.is_empty:
				return nowhere
			elif isinstance(intersection, (shapely.geometry.Polygon,
			                             shapely.geometry.MultiPolygon)):
				return PolygonalRegion(polygon=intersection, orientation=orientation)
			elif isinstance(intersection, shapely.geometry.GeometryCollection):
				polys = []
				for geom in intersection:
					if isinstance(geom, shapely.geometry.Polygon):
						polys.append(geom)
				if len(polys) == 0:
					# TODO handle points, lines
					raise RuntimeError('unhandled type of polygon intersection')
				intersection = shapely.geometry.MultiPolygon(polys)
				return PolygonalRegion(polygon=intersection, orientation=orientation)
			else:
				# TODO handle points, lines
				raise RuntimeError('unhandled type of polygon intersection')
		return super().intersect(other, triedReversed)

	def union(self, other):
		poly = toPolygon(other)
		if not poly:
			raise RuntimeError(f'cannot take union of PolygonalRegion with {other}')
		union = polygonUnion((self.polygons, poly))
		return PolygonalRegion(polygon=union)

	def containsPoint(self, point):
		return self.polygons.intersects(shapely.geometry.Point(point))

	def containsObject(self, obj):
		objPoly = obj.polygon
		if objPoly is None:
			raise RuntimeError('tried to test containment of symbolic Object!')
		# TODO improve boundary handling?
		return self.polygons.contains(objPoly)

	def getAABB(self):
		xmin, xmax, ymin, ymax = self.polygons.bounds
		return ((xmin, ymin), (xmax, ymax))

	def show(self, plt, style='r-'):
		plotPolygon(self.polygons, plt, style=style)

	def __str__(self):
		return '<PolygonalRegion>'

	def __eq__(self, other):
		if type(other) is not PolygonalRegion:
			return NotImplemented
		return (other.polygons == self.polygons
		        and other.orientation == self.orientation)

	@cached
	def __hash__(self):
		# TODO better way to hash mutable Shapely geometries? (also for PolylineRegion)
		return hash((str(self.polygons), self.orientation))

class PointSetRegion(Region):
	"""Region consisting of a set of discrete points.

	No :obj:`~scenic.core.object_types.Object` can be contained in a `PointSetRegion`,
	since the latter is discrete. (This may not be true for subclasses, e.g.
	`GridRegion`.)

	Args:
		name (str): name for debugging
		points (iterable): set of points comprising the region
		kdtree (:obj:`scipy.spatial.KDTree`, optional): k-D tree for the points (one will
		  be computed if none is provided)
		orientation (:obj:`~scenic.core.vectors.VectorField`, optional): orientation for
		  the region
		tolerance (float, optional): distance tolerance for checking whether a point lies
		  in the region
	"""

	def __init__(self, name, points, kdTree=None, orientation=None, tolerance=1e-6):
		super().__init__(name, orientation=orientation)
		self.points = tuple(points)
		for point in self.points:
			if needsSampling(point):
				raise RuntimeError('only fixed PointSetRegions are supported')
		self.kdTree = scipy.spatial.cKDTree(self.points) if kdTree is None else kdTree
		self.orientation = orientation
		self.tolerance = tolerance

	def uniformPointInner(self):
		return self.orient(Vector(*random.choice(self.points)))

	def intersect(self, other, triedReversed=False):
		def sampler(intRegion):
			o = intRegion.regions[1]
			center, radius = o.circumcircle
			possibles = (Vector(*self.kdTree.data[i])
			             for i in self.kdTree.query_ball_point(center, radius))
			intersection = [p for p in possibles if o.containsPoint(p)]
			if len(intersection) == 0:
				raise RejectionException(f'empty intersection of Regions {self} and {o}')
			return self.orient(random.choice(intersection))
		return IntersectionRegion(self, other, sampler=sampler, orientation=self.orientation)

	def containsPoint(self, point):
		distance, location = self.kdTree.query(point)
		return (distance <= self.tolerance)

	def containsObject(self, obj):
		raise NotImplementedError()

	def __eq__(self, other):
		if type(other) is not PointSetRegion:
			return NotImplemented
		return (other.name == self.name
		        and other.points == self.points
		        and other.orientation == self.orientation)

	def __hash__(self):
		return hash((self.name, self.points, self.orientation))

class GridRegion(PointSetRegion):
	"""A Region given by an obstacle grid.

	A point is considered to be in a `GridRegion` if the nearest grid point is
	not an obstacle.

	Args:
		name (str): name for debugging
		grid: 2D list, tuple, or NumPy array of 0s and 1s, where 1 indicates an obstacle
		  and 0 indicates free space
		Ax (float): spacing between grid points along X axis
		Ay (float): spacing between grid points along Y axis
		Bx (float): X coordinate of leftmost grid column
		By (float): Y coordinate of lowest grid row
		orientation (:obj:`~scenic.core.vectors.VectorField`, optional): orientation of region
	"""
	def __init__(self, name, grid, Ax, Ay, Bx, By, orientation=None):
		self.grid = numpy.array(grid)
		self.sizeY, self.sizeX = self.grid.shape
		self.Ax, self.Ay = Ax, Ay
		self.Bx, self.By = Bx, By
		y, x = numpy.where(self.grid == 0)
		points = [self.gridToPoint(point) for point in zip(x, y)]
		super().__init__(name, points, orientation=orientation)

	def gridToPoint(self, gp):
		x, y = gp
		return ((self.Ax * x) + self.Bx, (self.Ay * y) + self.By)

	def pointToGrid(self, point):
		x, y = point
		x = (x - self.Bx) / self.Ax
		y = (y - self.By) / self.Ay
		nx = int(round(x))
		if nx < 0 or nx >= self.sizeX:
			return None
		ny = int(round(y))
		if ny < 0 or ny >= self.sizeY:
			return None
		return (nx, ny)

	def containsPoint(self, point):
		gp = self.pointToGrid(point)
		if gp is None:
			return False
		x, y = gp
		return (self.grid[y, x] == 0)

	def containsObject(self, obj):
		# TODO improve this procedure!
		# Fast check
		for c in obj.corners:
			if not self.containsPoint(c):
				return False
		# Slow check
		gps = [self.pointToGrid(corner) for corner in obj.corners]
		x, y = zip(*gps)
		minx, maxx = findMinMax(x)
		miny, maxy = findMinMax(y)
		for x in range(minx, maxx+1):
			for y in range(miny, maxy+1):
				p = self.gridToPoint((x, y))
				if self.grid[y, x] == 1 and obj.containsPoint(p):
					return False
		return True

class IntersectionRegion(Region):
	def __init__(self, *regions, orientation=None, sampler=None):
		self.regions = tuple(regions)
		if len(self.regions) < 2:
			raise RuntimeError('tried to take intersection of fewer than 2 regions')
		super().__init__('Intersection', *self.regions, orientation=orientation)
		if sampler is None:
			sampler = self.genericSampler
		self.sampler = sampler

	def sampleGiven(self, value):
		regs = [value[reg] for reg in self.regions]
		# Now that regions have been sampled, attempt intersection again in the hopes
		# there is a specialized sampler to handle it (unless we already have one)
		if self.sampler is self.genericSampler:
			failed = False
			intersection = regs[0]
			for region in regs[1:]:
				intersection = intersection.intersect(region)
				if isinstance(intersection, IntersectionRegion):
					failed = True
					break
			if not failed:
				intersection.orientation = value[self.orientation]
				return intersection
		return IntersectionRegion(*regs, orientation=value[self.orientation],
		                          sampler=self.sampler)

	def evaluateInner(self, context):
		regs = (valueInContext(reg, context) for reg in self.regions)
		orientation = valueInContext(self.orientation, context)
		return IntersectionRegion(*regs, orientation=orientation, sampler=self.sampler)

	def containsPoint(self, point):
		return all(region.containsPoint(point) for region in self.regions)

	def uniformPointInner(self):
		return self.orient(self.sampler(self))

	@staticmethod
	def genericSampler(intersection):
		regs = intersection.regions
		point = regs[0].uniformPointInner()
		for region in regs[1:]:
			if not region.containsPoint(point):
				raise RejectionException(
				    f'sampling intersection of Regions {regs[0]} and {region}')
		return point

	def isEquivalentTo(self, other):
		if type(other) is not IntersectionRegion:
			return False
		return (areEquivalent(set(other.regions), set(self.regions))
		        and other.orientation == self.orientation)

	def __str__(self):
		return f'IntersectionRegion({self.regions})'<|MERGE_RESOLUTION|>--- conflicted
+++ resolved
@@ -322,15 +322,9 @@
 		return f'RectangularRegion({self.position},{self.heading},{self.width},{self.height})'
 
 class PolylineRegion(Region):
-<<<<<<< HEAD
-	"""Region given by a polyline (chain of line segments)"""
-	def __init__(self, points=None, polyline=None):
-		super().__init__('Polyline', orientation=True)
-=======
 	"""Region given by one or more polylines (chain of line segments)"""
 	def __init__(self, points=None, polyline=None, orientation=True):
 		super().__init__('Polyline', orientation=orientation)
->>>>>>> 290607c1
 		if points is not None:
 			points = tuple(points)
 			if len(points) < 2:
@@ -338,8 +332,6 @@
 			self.points = points
 			self.lineString = shapely.geometry.LineString(points)
 		elif polyline is not None:
-<<<<<<< HEAD
-=======
 			if isinstance(polyline, shapely.geometry.LineString):
 				if len(polyline.coords) < 2:
 					raise RuntimeError('tried to create PolylineRegion with <2-point LineString')
@@ -350,7 +342,6 @@
 					assert len(line.coords) >= 2
 			else:
 				raise RuntimeError('tried to create PolylineRegion from non-LineString')
->>>>>>> 290607c1
 			self.lineString = polyline
 		else:
 			raise RuntimeError('must specify points or polyline for PolylineRegion')
@@ -371,11 +362,8 @@
 		if isinstance(lineString, shapely.geometry.LineString):
 			segments = []
 			points = list(lineString.coords)
-<<<<<<< HEAD
-=======
 			if len(points) < 2:
 				raise RuntimeError('LineString has fewer than 2 points')
->>>>>>> 290607c1
 			last = points[0]
 			for point in points[1:]:
 				segments.append((last, point))
