"""Implementations of the built-in Scenic classes.

Defines the 3 Scenic classes `Point`, `OrientedPoint`, and `Object`, and associated
helper code (notably their base class `Constructible`, which implements the handling of
property definitions and :ref:`specifier resolution`).

.. warning::

    In :ref:`2D compatibility mode`, these classes are overwritten with 2D analogs. While
    we make an effort to map imports to the correct class, this only works if imports
    use the form ``import scenic.core.object_types as object_types`` followed by accessing
    ``object_types.Object``. If you instead use ``from scenic.core.object_types import Object``,
    you may get the wrong class.

"""

from abc import ABC, abstractmethod
import collections
import functools
import inspect
import math
import random
import typing
import warnings

import numpy as np
import shapely
import shapely.affinity
import trimesh

from scenic.core.distributions import (
    FunctionDistribution,
    MultiplexerDistribution,
    RandomControlFlowError,
    Samplable,
    distributionFunction,
    distributionMethod,
    needsSampling,
    supportInterval,
    toDistribution,
)
from scenic.core.errors import InvalidScenarioError, SpecifierError
from scenic.core.geometry import (
    averageVectors,
    hypot,
    max,
    min,
    normalizeAngle,
    pointIsInCone,
)
from scenic.core.lazy_eval import (
    LazilyEvaluable,
    isLazy,
    needsLazyEvaluation,
    valueInContext,
)
from scenic.core.regions import (
    BoxRegion,
    CircularRegion,
    EmptyRegion,
    IntersectionRegion,
    MeshSurfaceRegion,
    MeshVolumeRegion,
    PolygonalRegion,
    Region,
    SectorRegion,
    SpheroidRegion,
    ViewRegion,
    convertToFootprint,
)
from scenic.core.serialization import dumpAsScenicCode
from scenic.core.shapes import BoxShape, MeshShape, Shape
from scenic.core.specifiers import ModifyingSpecifier, PropertyDefault, Specifier
from scenic.core.type_support import (
    toHeading,
    toOrientation,
    toScalar,
    toType,
    toVector,
    underlyingType,
)
from scenic.core.utils import DefaultIdentityDict, cached, cached_method, cached_property
from scenic.core.vectors import (
    Orientation,
    Vector,
    alwaysGlobalOrientation,
    globalOrientation,
)
from scenic.core.visibility import canSee

## Types
#: Type alias for an interval (a pair of floats).
Interval = typing.Tuple[float, float]
#: Type alias for limits on dimensions (a triple of intervals).
DimensionLimits = typing.Tuple[Interval, Interval, Interval]

## Abstract base class


class Constructible(Samplable):
    """Abstract base class for Scenic objects.

    Scenic objects, which are constructed using specifiers, are implemented
    internally as instances of ordinary Python classes. This abstract class
    implements the procedure to resolve specifiers and determine values for
    the properties of an object, as well as several common methods supported
    by objects.

    .. warning::

        This class is an implementation detail, and none of its methods should be
        called directly from a Scenic program.
    """

    _dynamicProperties = {}

    def __init_subclass__(cls):
        super().__init_subclass__()

        if "_defaults" in cls.__dict__:
            # This class is being unpickled by value; the pickled class already was
            # transformed by __init_subclass__, so we skip it now.
            return

        # Identify cached properties/methods which will need to be cleared
        # each time step during dynamic simulations.
        clearers = {}
        for attr, value in cls.__dict__.items():
            if isinstance(value, property):
                value = value.fget
            if clearer := getattr(value, "_scenic_cache_clearer", None):
                clearers[attr] = clearer
        for sc in cls.__mro__:
            if sclearers := getattr(sc, "_cache_clearers", None):
                for attr, clearer in sclearers.items():
                    if attr not in clearers:
                        clearers[attr] = clearer
        cls._cache_clearers = clearers

        # Find all defaults provided by the class or its superclasses
        allDefs = collections.defaultdict(list)

        for sc in cls.__mro__:
            if issubclass(sc, Constructible) and hasattr(sc, "_scenic_properties"):
                for prop, value in sc._scenic_properties.items():
                    allDefs[prop].append(PropertyDefault.forValue(value))

        # Resolve conflicting defaults and gather dynamic properties
        resolvedDefs = {}
        dyns = []
        finals = []
        dynFinals = {}
        for prop, defs in allDefs.items():
            primary, rest = defs[0], defs[1:]
            spec = primary.resolveFor(prop, rest)
            resolvedDefs[prop] = spec

            if isDynamic := any(defn.isDynamic for defn in defs):
                dyns.append(prop)
            if primary.isFinal:
                finals.append(prop)
                if isDynamic:
                    dynFinals[prop] = primary.value
        cls._defaults = resolvedDefs
        cls._finalProperties = frozenset(finals)

        # Determine types of dynamic properties
        dynTypes = {}
        defaultValues = None  # compute only if necessary
        for prop in dyns:
            ty = super(cls, cls)._dynamicProperties.get(prop)
            if not ty:
                # First time this property has been defined; get the type of
                # its default value.
                if not defaultValues:
                    # N.B. Here we evaluate the default value expressions, which is
                    # risky since global state like the workspace may not have been set
                    # up yet. For this reason we only compute default values when they
                    # are actually needed; a better solution would be to have syntax for
                    # annotating the types of dynamic properties.
                    defaultValues, _ = cls._resolveSpecifiers(())
                ty = underlyingType(defaultValues[prop])
            dynTypes[prop] = ty
        cls._dynamicProperties = dynTypes
        cls._simulatorProvidedProperties = {
            prop: val
            for prop, val in cls._dynamicProperties.items()
            if prop not in cls._finalProperties
        }

        # Extract order in which to recompute dynamic final properties each time step
        if defaultValues:
            recomputers = {}
            for prop in defaultValues:  # order is that from specifier resolution
                if prop in dynFinals:
                    recomputers[prop] = dynFinals[prop]
            cls._dynamicFinalProperties = recomputers
        else:
            # No new dynamic properties: just inherit the order from the superclass
            pass

    def __new__(cls, *args, _internal=False, **kwargs):
        if not _internal:
            # Catch users trying to instantiate a Scenic class like a Python class
            raise InvalidScenarioError('Scenic classes must be instantiated with "new"')
        return super().__new__(cls)

    def __getnewargs_ex__(self):
        return ((), dict(_internal=True))

    def __init__(self, properties, constProps=frozenset(), _internal=False):
        for prop, value in properties.items():
            assert not needsLazyEvaluation(value), (prop, value)
            object.__setattr__(self, prop, value)
        super().__init__(properties.values())
        self.properties = tuple(sorted(properties.keys()))
        self._propertiesSet = set(self.properties)
        self._constProps = constProps
        self._sampleParent = None

    @classmethod
    def _withProperties(cls, properties, constProps=None):
        """Create an instance with the given property values.

        Values of unspecified properties are determined by specifier resolution
        as usual.
        """
        specs = []
        for prop, val in properties.items():
            specs.append(Specifier(f"<internal({prop})>", {prop: 1}, {prop: val}))
        return cls._withSpecifiers(specs, constProps=constProps, register=False)

    @classmethod
    def _with(cls, **properties):
        # Shorthand form of _withProperties
        return cls._withProperties(properties)

    @classmethod
    def _withSpecifiers(cls, specifiers, constProps=None, register=True):
        """Create an instance from the given specifiers."""
        # Resolve specifiers
        newspecs = cls._prepareSpecifiers(specifiers)
        properties, consts = cls._resolveSpecifiers(newspecs)
        if constProps is None:
            constProps = consts

        # Catch properties which would conflict with ordinary attributes
        for prop in properties:
            if hasattr(cls, prop):
                raise SpecifierError(
                    f"Property {prop} would overwrite an attribute with the same name."
                )

        # Create the object
        obj = cls(properties, constProps=constProps, _internal=True)

        # Possibly register this object
        if register:
            obj._register()

        return obj

    @classmethod
    def _prepareSpecifiers(cls, specifiers):
        # This is a hook for subclasses to modify the specifier list.
        return specifiers

    @classmethod
    def _resolveSpecifiers(cls, specifiers, defaults=None, overriding=False):
        specifiers = list(specifiers)

        # Declare properties dictionary which maps properties to the specifier
        # that will specify that property.
        properties = dict()

        # Declare modifying dictionary, which maps properties to a specifier
        # that will modify that property.
        modifying = dict()

        # Dictionary mapping properties set so far to the priority with which they have
        # been set.
        priorities = dict()

        # Extract default property values dictionary and set of final properties,
        # unless defaults is overriden.
        if defaults is None:
            defaults = cls._defaults

        finals = cls._finalProperties

        # Check for incompatible specifier combinations
        specifiers_count = collections.Counter(spec.name for spec in specifiers)

        for spec in specifiers_count:
            if specifiers_count[spec] > 1:
                raise SpecifierError(f"Cannot use {spec} specifier to modify itself.")

        # Split the specifiers into two groups, normal and modifying. Normal specifiers set all relevant properties
        # first. Then modifying specifiers can modify or set additional properties
        normal_specifiers = [
            spec for spec in specifiers if not isinstance(spec, ModifyingSpecifier)
        ]
        modifying_specifiers = [
            spec for spec in specifiers if isinstance(spec, ModifyingSpecifier)
        ]

        # For each property specified by a normal specifier:
        #   - If not in properties specified, properties[p] = specifier
        #   - Otherwise, if property specified, check if specifier's priority is higher. If so, replace it with specifier

        # Priorties are inversed: A lower priority number means semantically that it has a higher priority level
        for spec in normal_specifiers:
            assert isinstance(spec, Specifier), (name, spec)

            # Iterate over each property.
            for prop in spec.priorities:
                # Check if this is a final property that has been specified.
                if prop in finals:
                    raise SpecifierError(
                        f'property "{prop}" cannot be directly specified'
                    )

                if prop in properties:
                    # This property already exists. Check that it has not already been specified
                    # at equal priority level. Then if it was previously specified at a lower priority
                    # level, override it with the value that this specifier sets.
                    if spec.priorities[prop] == priorities[prop]:
                        raise SpecifierError(
                            f'property "{prop}" specified twice with the same priority'
                        )
                    if spec.priorities[prop] < priorities[prop]:
                        properties[prop] = spec
                        priorities[prop] = spec.priorities[prop]
                else:
                    # This property has not already been specified, so we should initialize it.
                    properties[prop] = spec
                    priorities[prop] = spec.priorities[prop]

        # If a modifying specifier specifies the property with a higher priority,
        # set the object's property to be specified by the modifying specifier. Otherwise,
        # if the property exists and has already been specified at a higher or equal priority,
        # then the resulting value is modified by the modifying specifier.

        # If the property is not yet being specified, the modifying specifier will
        # act as a normal specifier for that property.
        for spec in modifying_specifiers:
            for prop in spec.priorities:
                # Now we check if the propert has already been specified
                if prop in properties:
                    # This property has already been specified, so we should either modify
                    # it or specify it.
                    if spec.priorities[prop] < priorities[prop]:
                        # Higher priority level, so it specifies
                        properties[prop] = spec
                        priorities[prop] = spec.priorities[prop]
                    elif prop in spec.modifiable_props:
                        # This specifer can modify this prop, so we set it to do so after
                        # first checking it has not already been modified.
                        if prop in modifying:
                            raise SpecifierError(
                                f'property "{prop}" of {name} modified twice.'
                            )

                        modifying[prop] = spec
                else:
                    # This property has not been specified, so we should specify it.
                    properties[prop] = spec
                    priorities[prop] = spec.priorities[prop]

        # Add any default specifiers needed
        _defaultedProperties = set()
        for prop, default_spec in defaults.items():
            if prop not in priorities:
                specifiers.append(default_spec)
                properties[prop] = default_spec
                _defaultedProperties.add(prop)

        # Create the actual_props dictionary, which maps each specifier to a set of properties
        # it is actually specifying or modifying.
        actual_props = {spec: [] for spec in specifiers}
        for prop in properties:
            # Extract the specifier that is specifying this prop and add it to the
            # specifier's entry in actual_props
            specifying_spec = properties[prop]
            actual_props[specifying_spec].append(prop)

            # If a specifier modifies this property, add this prop to the specifiers
            # actual_props list.
            if prop in modifying:
                modifying_spec = modifying[prop]
                actual_props[modifying_spec].append(prop)

        # Create an inversed modifying dictionary that specifiers to the properties they
        # are modifying.
        modifying_inv = {spec: prop for prop, spec in modifying.items()}

        # Topologically sort specifiers. Specifiers become vertices and the properties
        # those specifiers depend on become the in-edges of each vertex. The specifiers
        # are then sorted topologically according to this graph.
        order = []
        for spec in specifiers:
            spec._dfs_state = 0

        def dfs(spec):
            if spec._dfs_state == 2:  # finished processing this specifier
                return
            elif spec._dfs_state == 1:  # specifier is being processed
                raise SpecifierError(f"specifier {spec.name} depends on itself")
            spec._dfs_state = 1

            # Recurse on dependencies
            for dep in spec.requiredProperties:
                child = modifying.get(dep)
                if not child:
                    child = properties.get(dep)

                if child is None:
                    raise SpecifierError(
                        f"property {dep} required by "
                        f"specifier {spec} is not specified"
                    )
                else:
                    dfs(child)

            # If this is a modifying specifier, recurse on the specifier
            # that specifies the property being modified.
            if spec in modifying_inv:
                specifying_spec = properties[modifying_inv[spec]]
                dfs(specifying_spec)

            order.append(spec)
            spec._dfs_state = 2

        for spec in specifiers:
            dfs(spec)
        assert len(order) == len(specifiers)
        for spec in specifiers:
            del spec._dfs_state

        context = LazilyEvaluable.makeContext()
        for spec in order:
            specifiedValues = spec.getValuesFor(context)
            for prop in actual_props[spec]:
                assert not hasattr(context, prop) or prop in modifying, (prop, spec)
                value = toDistribution(specifiedValues[prop])
                cls._specify(context, prop, value)
        properties = LazilyEvaluable.getContextValues(context)

        constProps = frozenset(
            {prop for prop in _defaultedProperties if not needsSampling(properties[prop])}
        )
        return properties, constProps

    def _recomputeDynamicFinals(self):
        # Evaluate default value expression for each dynamic final property
        # and assign the obtained value
        for prop, recomputer in self._dynamicFinalProperties.items():
            rawVal = recomputer(self)
            value = valueInContext(rawVal, self)
            self._specify(self, prop, value)

    @classmethod
    def _specify(cls, context, prop, value):
        # Normalize types of some built-in properties
        if prop in (
            "position",
            "velocity",
            "cameraOffset",
            "positionStdDev",
            "orientationStdDev",
        ):
            value = toVector(value, f'"{prop}" of {cls.__name__} not a vector')
        elif prop in (
            "width",
            "length",
            "visibleDistance",
            "viewAngle",
            "speed",
            "angularSpeed",
            "yaw",
            "pitch",
            "roll",
            "mutationScale",
        ):
            value = toScalar(value, f'"{prop}" of {cls.__name__} not a scalar')

        if prop in ["yaw", "pitch", "roll"]:
            value = normalizeAngle(value)

        if prop == "parentOrientation":
            value = toOrientation(value)

        if prop == "regionContainedIn":
            # 2D regions can't contain objects, so we automatically use their footprint.
            value = convertToFootprint(value)

        if prop == "color" and value is not None and not isLazy(value):
            if any(not (0 <= v <= 1) for v in value):
                raise ValueError(
                    "Color property contains value not between 0 and 1 (inclusive)."
                )

            if not 3 <= len(value) <= 4:
                raise ValueError(f"Color property has incorrect length {len(value)}.")

        object.__setattr__(context, prop, value)

    def _register(self):
        import scenic.syntax.veneer as veneer  # TODO improve?

        veneer.registerInstance(self)

    def _override(self, specifiers):
        assert not needsSampling(self)
        # Validate properties being overridden and gather their old values
        oldVals = {}
        for spec in specifiers:
            for prop in spec.priorities:
                if prop in self._dynamicProperties:
                    raise SpecifierError(f'cannot override dynamic property "{prop}"')
                if prop not in self._propertiesSet:
                    raise SpecifierError(f'object has no property "{prop}" to override')
                oldVals[prop] = getattr(self, prop)

        # Perform specifier resolution to find the new values of all properties
        defs = {
            prop: Specifier("OverrideDefault", {prop: -1}, {prop: getattr(self, prop)})
            for prop in self.properties
        }
        newprops, _ = self._resolveSpecifiers(specifiers, defaults=defs)

        # Apply the new values
        for prop, val in newprops.items():
            object.__setattr__(self, prop, val)

        # If we assigned a new dynamic behavior, it might need to be started.
        if behavior := newprops["behavior"]:
            behavior._assignTo(self)

        return oldVals

    def _revert(self, oldVals):
        for prop, val in oldVals.items():
            object.__setattr__(self, prop, val)

    def sampleGiven(self, value):
        if not needsSampling(self):
            return self
        props = {prop: value[getattr(self, prop)] for prop in self.properties}
        obj = type(self)(props, constProps=self._constProps, _internal=True)
        obj._sampleParent = self
        return obj

    def _allProperties(self):
        return {prop: getattr(self, prop) for prop in self.properties}

    def _copyWith(self, **overrides):
        """Copy this object, possibly overriding some of its properties."""
        # Copy all properties except for final values, which will retain their default values
        props = {
            prop: val
            for prop, val in self._allProperties().items()
            if prop not in self._finalProperties
        }
        props.update(overrides)
        constProps = self._constProps.difference(overrides)
        return self._withProperties(props, constProps=constProps)

    def _clearCaches(self):
        for clearer in self._cache_clearers.values():
            clearer(self)

    def dumpAsScenicCode(self, stream, skipConstProperties=True):
        stream.write(f"new {self.__class__.__name__}")
        first = True
        for prop in self.properties:
            if skipConstProperties and prop in self._constProps:
                continue
            if prop in self._finalProperties:
                continue
            if prop == "position":
                spec = "at"
            else:
                spec = f"with {prop}"
            if first:
                stream.write(" ")
                first = False
            else:
                stream.write(",\n    ")
            stream.write(f"{spec} ")
            dumpAsScenicCode(getattr(self, prop), stream)

    def __str__(self):
        if hasattr(self, "properties") and "name" in self._propertiesSet:
            return self.name
        else:
            return f"unnamed {self.__class__.__name__}"

    def __repr__(self):
        if hasattr(self, "properties"):
            allProps = {prop: getattr(self, prop) for prop in self.properties}
        else:
            allProps = "<under construction>"
        return f"{type(self).__name__}({allProps})"


def precomputed_property(func):
    """A @property which can be precomputed if its dependencies are not random.

    Converts a function inside a subclass of `Constructible` into a method; the
    function's arguments must correspond to the properties of the object needed
    to compute this property. If any of those dependencies have random values,
    this property will evaluate to `None`; otherwise it will be computed once
    the first time it is needed and then reused across samples.
    """
    deps = tuple(inspect.signature(func).parameters)

    @cached
    @functools.wraps(func)
    def method(self):
        args = [getattr(self, prop) for prop in deps]
        if any(needsSampling(arg) for arg in args):
            return None
        return func(*args)

    @functools.wraps(func)
    def wrapper(self):
        parent = self._sampleParent or self
        return method(parent)

    wrapper._scenic_cache_clearer = method._scenic_cache_clearer

    return property(wrapper)


## Mutators


class Mutator:
    """An object controlling how the :keyword:`mutate` statement affects an `Object`.

    A `Mutator` can be assigned to the ``mutator`` property of an `Object` to
    control the effect of the :keyword:`mutate` statement. When mutation is enabled
    for such an object using that statement, the mutator's `appliedTo` method
    is called to compute a mutated version. The `appliedTo` method can also decide
    whether to apply mutators inherited from superclasses.
    """

    def appliedTo(self, obj):
        """Return a mutated version of the given object. Implemented by subclasses.

        The mutator may inspect the ``mutationScale`` attribute of the given object
        to scale its effect according to the scale given in ``mutate O by S``.

        Returns:
            A pair consisting of the mutated version of the object together with a
            Boolean indicating whether the mutator inherited from the superclass
            (if any) should also be applied.
        """
        raise NotImplementedError


class PositionMutator(Mutator):
    """Mutator adding Gaussian noise to ``position``. Used by `Point`.

    Attributes:
        stddevs (tuple[float,float,float]): standard deviation of noise for each dimension (x,y,z).
    """

    def __init__(self, stddevs):
        self.stddevs = tuple(stddevs)

    def appliedTo(self, obj):
        noise = Vector(
            random.gauss(0, self.stddevs[0] * obj.mutationScale),
            random.gauss(0, self.stddevs[1] * obj.mutationScale),
            random.gauss(0, self.stddevs[2] * obj.mutationScale),
        )
        obj.position += noise
        return (obj, True)  # allow further mutation

    def __eq__(self, other):
        if type(other) is not type(self):
            return NotImplemented
        return other.stddevs == self.stddevs

    def __hash__(self):
        return hash(self.stddevs)


class OrientationMutator(Mutator):
    """Mutator adding Gaussian noise to ``yaw``, ``pitch``, and ``roll``. Used by `OrientedPoint`.

    Attributes:
        stddevs (tuple[float,float,float]): standard deviation of noise for each angle (yaw, pitch, roll).
    """

    def __init__(self, stddevs):
        self.stddevs = tuple(stddevs)

    def appliedTo(self, obj):
        obj.yaw += random.gauss(0, self.stddevs[0] * obj.mutationScale)
        obj.pitch += random.gauss(0, self.stddevs[1] * obj.mutationScale)
        obj.roll += random.gauss(0, self.stddevs[2] * obj.mutationScale)

        return (obj, True)  # allow further mutation

    def __eq__(self, other):
        if type(other) is not type(self):
            return NotImplemented
        return other.stddevs == self.stddevs

    def __hash__(self):
        return hash(self.stddevs)


## Point


class Point(Constructible):
    """The Scenic base class ``Point``.

    The default mutator for `Point` adds Gaussian noise to ``position`` with
    a standard deviation given by the ``positionStdDev`` property.

    Properties:
        position (`Vector`; dynamic): Position of the point. Default value is the origin (0,0,0).
        width (float): Default value 0 (only provided for compatibility with
          operators that expect an `Object`).
        length (float): Default value 0.
        height (float): Default value 0.
        baseOffset (`Vector`): Only provided for compatibility with the `on` specifier.
          Default value is (0,0,0).
        contactTolerance (float): Only provided for compatibility with the specifiers
          that expect an `Object`. Default value 0.
        onDirection (`Vector`): The direction used to determine where to place
          this `Point` on a region, when using the modifying :keyword:`on` specifier.
          See the :sampref:`on {region}` page for more details. Default value is None,
          indicating the direction will be inferred from the region this object is being placed on.
        visibleDistance (float): Distance used to determine the visible range of this object.
          Default value 50.
        viewRayDensity (float): By default determines the number of rays used during visibility checks.
          This value is the density of rays per degree of visible range in one dimension. The total
          number of rays sent will be this value squared per square degree of this object's view angles.
          This value determines the default value for ``viewRayCount``, so if ``viewRayCount`` is overwritten
          this value is ignored. Default value 5.
        viewRayCount (None | tuple[float, float]): The total number of horizontal and vertical view angles
          to be sent, or None if this value should be computed automatically. Default value ``None``.
        viewRayDistanceScaling (bool): Whether or not the number of rays should scale with the distance to the
          object. Ignored if ``viewRayCount`` is passed. Default value ``False``.
        mutationScale (float): Overall scale of mutations, as set by the
          :keyword:`mutate` statement. Default value 0 (mutations disabled).
        positionStdDev (tuple[float, float, float]): Standard deviation of Gaussian noise
          for each dimension (x,y,z) to be added to this object's :prop:`position`
          when mutation is enabled with scale 1. Default value (1,1,0), mutating only the x,y values
          of the point.
    """

    _scenic_properties = {
        "position": PropertyDefault((), {"dynamic"}, lambda self: Vector(0.0, 0.0, 0.0)),
        "width": 0.0,
        "length": 0.0,
        "height": 0.0,
        "baseOffset": Vector(0, 0, 0),
        "contactTolerance": 0,
        "onDirection": None,
        # This property is defined in OrientedPoint, but we provide a default value
        # for Points for implementation convenience.
        "viewAngles": (math.tau, math.pi),
        "visibleDistance": 50,
        "viewRayDensity": 5,
        "viewRayCount": None,
        "viewRayDistanceScaling": False,
        "mutationScale": 0,
        "mutator": PropertyDefault(
            ("positionStdDev",),
            {"additive"},
            lambda self: PositionMutator((self.positionStdDev)),
        ),
        "positionStdDev": (1, 1, 0),
        # This property is defined in Object, but we provide a default empty value
        # for Points for implementation convenience.
        "regionContainedIn": None,
        # These properties are used internally to store entities that must be able to
        # or must be unable to observe (view) this entity.
        "_observingEntity": None,
        "_nonObservingEntity": None,
    }

    @cached_property
    def visibleRegion(self):
        """The :term:`visible region` of this object.

        The visible region of a `Point` is a sphere centered at its ``position`` with
        radius ``visibleDistance``.
        """
        dimensions = (self.visibleDistance, self.visibleDistance, self.visibleDistance)
        return SpheroidRegion(position=self.position, dimensions=dimensions)

    @cached_method
    def canSee(self, other, occludingObjects=tuple(), debug=False) -> bool:
        """Whether or not this `Point` can see ``other``.

        Args:
            other: A `Point`, `OrientedPoint`, or `Object` to check
              for visibility.
            occludingObjects: A list of objects that can occlude visibility.
        """
        return canSee(
            position=self.position,
            orientation=None,
            visibleDistance=self.visibleDistance,
            viewAngles=(math.tau, math.pi),
            rayCount=self.viewRayCount,
            rayDensity=self.viewRayDensity,
            distanceScaling=self.viewRayDistanceScaling,
            target=other,
            occludingObjects=occludingObjects,
            debug=debug,
        )

    @cached_property
    def corners(self):
        return (self.position,)

    def toVector(self) -> Vector:
        return self.position

    def sampleGiven(self, value):
        sample = super().sampleGiven(value)
        if value[self.mutationScale] != 0:
            for mutator in self.mutator:
                if mutator is None:
                    continue
                sample, proceed = mutator.appliedTo(sample)
                if not proceed:
                    break
            sample._recomputeDynamicFinals()
        return sample

    # Points automatically convert to Vectors when needed
    def __getattr__(self, attr):
        if hasattr(Vector, attr):
            return getattr(self.toVector(), attr)
        else:
            self.__getattribute__(attr)


## OrientedPoint


class OrientedPoint(Point):
    """The Scenic class ``OrientedPoint``.

    The default mutator for `OrientedPoint` adds Gaussian noise to ``yaw``, ``pitch``
    and ``roll``, using the three standard deviations (for yaw/pitch/roll respectively)
    given by the  ``orientationStdDev`` property. It then also applies the mutator for `Point`.
    By default the standard deviations for ``pitch`` and ``roll`` are zero so that, by
    default, only ``yaw`` is mutated.

    Properties:
        yaw (float; dynamic): Yaw of the `OrientedPoint` in radians in the local coordinate system
          provided by :prop:`parentOrientation`. Default value 0.
        pitch (float; dynamic): Pitch of the `OrientedPoint` in radians in the local coordinate system
          provided by :prop:`parentOrientation`. Default value 0.
        roll (float; dynamic): Roll of the `OrientedPoint` in radians in the local coordinate system
          provided by :prop:`parentOrientation`. Default value 0.
        parentOrientation (`Orientation`): The local coordinate system that the `OrientedPoint`'s
          :prop:`yaw`, :prop:`pitch`, and :prop:`roll` are interpreted in. Default
          value is the global coordinate system, where an object is flat in the XY plane,
          facing North.
        orientation (`Orientation`; dynamic; final): The orientation of the `OrientedPoint` relative
          to the global coordinate system. Derived from the :prop:`yaw`, :prop:`pitch`,
          :prop:`roll`, and :prop:`parentOrientation` of this `OrientedPoint` and non-overridable.
        heading (float; dynamic; final): Yaw value of this `OrientedPoint` in the global coordinate
          system. Derived from :prop:`orientation` and non-overridable.
        viewAngles (tuple[float,float]): Horizontal and vertical view angles of this `OrientedPoint`
          in radians. Horizontal view angle can be up to 2π and vertical view angle can be
          up to π. Values greater than these will be truncated. Default value is (2π, π)
        orientationStdDev (tuple[float,float,float]): Standard deviation of Gaussian noise to add to this
          object's Euler angles (yaw, pitch, roll) when mutation is enabled with scale 1.
          Default value (5°, 0, 0), mutating only the :prop:`yaw` of this `OrientedPoint`.
    """

    _scenic_properties = {
        "yaw": PropertyDefault((), {"dynamic"}, lambda self: 0),
        "pitch": PropertyDefault((), {"dynamic"}, lambda self: 0),
        "roll": PropertyDefault((), {"dynamic"}, lambda self: 0),
        "parentOrientation": globalOrientation,
        "orientation": PropertyDefault(
            {"yaw", "pitch", "roll", "parentOrientation"},
            {"dynamic", "final"},
            lambda self: (
                self.parentOrientation
                * Orientation.fromEuler(self.yaw, self.pitch, self.roll)
            ),
        ),
        # Heading is equal to orientation.yaw, which is equal to self.yaw if this OrientedPoint's
        # parentOrientation is the global orientation. Defined this way to simplify the value for pruning
        # purposes if possible.
        "heading": PropertyDefault(
            {"orientation"},
            {"dynamic", "final"},
            lambda self: (
                self.yaw
                if alwaysGlobalOrientation(self.parentOrientation)
                else self.orientation.yaw
            ),
        ),
        "viewAngle": math.tau,  # Primarily for backwards compatibility. Set viewAngles instead.
        "viewAngles": PropertyDefault(
            ("viewAngle",), set(), lambda self: (self.viewAngle, math.pi)
        ),
        "mutator": PropertyDefault(
            {"orientationStdDev"},
            {"additive"},
            lambda self: OrientationMutator(self.orientationStdDev),
        ),
        "headingStdDev": math.radians(
            5
        ),  # Primarily for backwards compatibility. Set orientationStdDev instead.
        "orientationStdDev": PropertyDefault(
            ("headingStdDev",), set(), lambda self: (self.headingStdDev, 0, 0)
        ),
    }

    def __init__(self, *args, **kwargs):
        super().__init__(*args, **kwargs)

        if self.viewAngles[0] > math.tau or self.viewAngles[1] > math.pi:
            warnings.warn(
                "ViewAngles can not have values greater than (math.tau, math.pi). Truncating values..."
            )
            self.viewAngles = (
                min(self.viewAngles[0], math.tau),
                min(self.viewAngles[1], math.pi),
            )

    @cached_property
    def visibleRegion(self):
        """The :term:`visible region` of this object.

        The visible region of an `OrientedPoint` restricts that of `Point` (a sphere with
        radius :prop:`visibleDistance`) based on the value of :prop:`viewAngles`. In
        general, it is a capped rectangular pyramid subtending an angle of
        :scenic:`viewAngles[0]` horizontally and :scenic:`viewAngles[1]` vertically, as
        long as those angles are less than π/2; larger angles yield various kinds of
        wrap-around regions. See `ViewRegion` for details.
        """
        return ViewRegion(
            visibleDistance=self.visibleDistance,
            viewAngles=self.viewAngles,
            position=self.position,
            rotation=self.orientation,
        )

    @cached_method
    def canSee(self, other, occludingObjects=tuple(), debug=False) -> bool:
        """Whether or not this `OrientedPoint` can see ``other``.

        Args:
            other: A `Point`, `OrientedPoint`, or `Object` to check
              for visibility.
            occludingObjects: A list of objects that can occlude visibility.
        """
        return canSee(
            position=self.position,
            orientation=self.orientation,
            visibleDistance=self.visibleDistance,
            viewAngles=self.viewAngles,
            rayCount=self.viewRayCount,
            rayDensity=self.viewRayDensity,
            distanceScaling=self.viewRayDistanceScaling,
            target=other,
            occludingObjects=occludingObjects,
            debug=debug,
        )

    def relativize(self, vec):
        pos = self.relativePosition(vec)
        return OrientedPoint._with(position=pos, parentOrientation=self.orientation)

    def relativePosition(self, vec):
        return self.position.offsetLocally(self.orientation, vec)

    def distancePast(self, vec):
        """Distance past a given point, assuming we've been moving in a straight line."""
        diff = self.position - vec
        return diff.rotatedBy(-self.heading).y

    def toHeading(self) -> float:
        return self.heading

    def toOrientation(self) -> Orientation:
        return self.orientation


## Object


class Object(OrientedPoint):
    """The Scenic class ``Object``.

    This is the default base class for Scenic classes.

    Properties:
        width (float): Width of the object, i.e. extent along its X axis.
          Default value of 1 inherited from the object's :prop:`shape`.
        length (float): Length of the object, i.e. extent along its Y axis.
          Default value of 1 inherited from the object's :prop:`shape`.
        height (float): Height of the object, i.e. extent along its Z axis.
          Default value of 1 inherited from the object's :prop:`shape`.
        shape (`Shape`): The shape of the object, which must be an instance of `Shape`.
          The default shape is a box, with default unit dimensions.
        allowCollisions (bool): Whether the object is allowed to intersect
          other objects. Default value ``False``.
        regionContainedIn (`Region` or ``None``): A `Region` the object is
          required to be contained in. If ``None``, the object need only be
          contained in the scenario's :term:`workspace`.
        baseOffset (`Vector`): An offset from the :prop:`position` of the Object
          to the base of the object, used by the `on` specifier. Default value
          is :scenic:`(0, 0, -self.height/2)`, placing the base of the Object at the bottom
          center of the Object's bounding box.
        contactTolerance (float): The maximum distance this object can be away from a
          surface to be considered on the surface. Objects are placed at half this
          distance away from a point when the `on` specifier or a directional specifier
          like `left of {Object}` is used. Default value 1e-4.
        sideComponentThresholds (`DimensionLimits`): Used to determine the
          various sides of an object (when using the default implementation).
          The three interior 2-tuples represent the maximum and minimum bounds
          for each dimension's (x,y,z) surface. See `defaultSideSurface` for details.
          Default value :scenic:`((-0.5, 0.5), (-0.5, 0.5), (-0.5, 0.5))`.
        cameraOffset (`Vector`): Position of the camera for the :keyword:`can see`
          operator, relative to the object's :prop:`position`. Default :scenic:`(0, 0, 0)`.
        requireVisible (bool): Whether the object is required to be visible
          from the ``ego`` object. Default value ``False``.
        occluding (bool): Whether or not this object can occlude other objects. Default
          value ``True``.
        showVisibleRegion (bool): Whether or not to display the visible region in the
          Scenic internal visualizer.
        color (tuple[float, float, float, float] or tuple[float, float, float] or `None`):
          An optional color (with optional alpha) property that is used by the internal
          visualizer, or possibly simulators. All values should be between 0 and 1.
          Default value ``None``
        velocity (`Vector`; *dynamic*): Velocity in dynamic simulations. Default value is
          the velocity determined by :prop:`speed` and :prop:`orientation`.
        speed (float; dynamic): Speed in dynamic simulations. Default value 0.
        angularVelocity (`Vector`; *dynamic*):
        angularSpeed (float; dynamic): Angular speed in dynamic simulations. Default
          value 0.
        behavior: Behavior for dynamic agents, if any (see :ref:`dynamics`). Default
          value ``None``.
        lastActions: Tuple of :term:`actions` taken by this agent in the last time step
          (an empty tuple if the object is not an agent or this is the first time step).
    """

    _scenic_properties = {
        "width": PropertyDefault(("shape",), {}, lambda self: self.shape.width),
        "length": PropertyDefault(("shape",), {}, lambda self: self.shape.length),
        "height": PropertyDefault(("shape",), {}, lambda self: self.shape.height),
        "shape": BoxShape(),
        "allowCollisions": False,
        "regionContainedIn": None,
        "baseOffset": PropertyDefault(
            ("height",), {}, lambda self: Vector(0, 0, -self.height / 2)
        ),
        "contactTolerance": 1e-4,
        "sideComponentThresholds": ((-0.5, 0.5), (-0.5, 0.5), (-0.5, 0.5)),
        "cameraOffset": Vector(0, 0, 0),
        "requireVisible": False,
        "occluding": True,
        "showVisibleRegion": False,
        "color": None,
        "render": True,
        "velocity": PropertyDefault((), {"dynamic"}, lambda self: Vector(0, 0, 0)),
        "speed": PropertyDefault((), {"dynamic"}, lambda self: 0),
        "angularVelocity": PropertyDefault((), {"dynamic"}, lambda self: Vector(0, 0, 0)),
        "angularSpeed": PropertyDefault((), {"dynamic"}, lambda self: 0),
        "behavior": None,
        "lastActions": tuple(),
        # weakref to scenario which created this object, for internal use
        "_parentScenario": None,
    }

    def __new__(cls, *args, **kwargs):
        obj = super().__new__(cls, *args, **kwargs)
        # The _dynamicProxy attribute stores a mutable copy of the object used during
        # simulations, intercepting all attribute accesses to the original object;
        # we set this attribute very early to prevent problems during unpickling.
        object.__setattr__(obj, "_dynamicProxy", obj)
        return obj

    def __init__(self, *args, **kwargs):
        super().__init__(*args, **kwargs)
        self.hw = hw = self.width / 2
        self.hl = hl = self.length / 2
        self.hh = hh = self.height / 2
        self.radius = hypot(hw, hl, hh)  # circumcircle; for collision detection

        self._relations = []

    @classmethod
    def _specify(cls, context, prop, value):
        # Normalize types of some built-in properties
        if prop == "behavior" and value != None:
            import scenic.syntax.veneer as veneer  # TODO improve?

            value = toType(
                value, veneer.Behavior, f'"behavior" of {cls.__name__} not a behavior'
            )
        super()._specify(context, prop, value)

    def _register(self):
        import scenic.syntax.veneer as veneer  # TODO improve?

        veneer.registerObject(self)

    def __getattribute__(self, name):
        proxy = object.__getattribute__(self, "_dynamicProxy")
        return object.__getattribute__(proxy, name)

    def __setattr__(self, name, value):
        proxy = object.__getattribute__(self, "_dynamicProxy")
        object.__setattr__(proxy, name, value)

    def __delattr__(self, name):
        proxy = object.__getattribute__(self, "_dynamicProxy")
        object.__delattr__(proxy, name)

    def startDynamicSimulation(self):
        """Hook called when the object is created in a dynamic simulation.

        Does nothing by default; provided for objects to do simulator-specific
        initialization as needed.

        .. versionchanged:: 3.0

            This method is called on objects created in the middle of dynamic
            simulations, not only objects present in the initial scene.
        """
        pass

    @cached_method
    def containsPoint(self, point):
        """Whether or not the space this object occupies contains a point"""
        return self.occupiedSpace.containsPoint(point)

    @cached_method
    def distanceTo(self, point):
        """The minimal distance from the space this object occupies to a given point"""
        return self.occupiedSpace.distanceTo(point)

    @cached_method
    def intersects(self, other):
        """Whether or not this object intersects another object or region"""
        ## Type Checking ##
        if not isinstance(other, (Object, Region)):
            raise TypeError(
                f"Cannot compute intersection of Scenic Object with {type(other)}."
            )

        ## Heuristic Fast Paths ##
        # For two objects that are boxes and flat, we can take a fast route
        if self._isPlanarBox and (isinstance(other, Object) and other._isPlanarBox):
            if abs(self.position.z - other.position.z) > (self.height + other.height) / 2:
                return False

            self_poly = self._boundingPolygon
            other_poly = other._boundingPolygon
            return self_poly.intersects(other_poly)

        # For an object that is a box and flat with a polygonal region, we can
        # also take a fast route.
        if self._isPlanarBox and (
            isinstance(other, PolygonalRegion)
            and abs(self.position.z - other.z) <= self.height / 2
        ):
            return self._boundingPolygon.intersects(other.polygons)

        ## Default Case
        # Extract other's occupied space if it's an object
        if isinstance(other, Object):
            other_occupied_space = other.occupiedSpace
        else:
            other_occupied_space = other

        if isLazy(self.occupiedSpace) or isLazy(other_occupied_space):
            raise RandomControlFlowError(
                "Cannot compute intersection between Objects with non-fixed values."
            )

        return self.occupiedSpace.intersects(other_occupied_space)

    @cached_property
    def left(self):
        return self.relativize(Vector(-self.hw, 0))

    @cached_property
    def right(self):
        return self.relativize(Vector(self.hw, 0))

    @cached_property
    def front(self):
        return self.relativize(Vector(0, self.hl))

    @cached_property
    def back(self):
        return self.relativize(Vector(0, -self.hl))

    @cached_property
    def top(self):
        return self.relativize(Vector(0, 0, self.hh))

    @cached_property
    def bottom(self):
        return self.relativize(Vector(0, 0, -self.hh))

    @cached_property
    def frontLeft(self):
        return self.relativize(Vector(-self.hw, self.hl))

    @cached_property
    def frontRight(self):
        return self.relativize(Vector(self.hw, self.hl))

    @cached_property
    def backLeft(self):
        return self.relativize(Vector(-self.hw, -self.hl))

    @cached_property
    def backRight(self):
        return self.relativize(Vector(self.hw, -self.hl))

    @cached_property
    def topFrontLeft(self):
        return self.relativize(Vector(-self.hw, self.hl, self.hh))

    @cached_property
    def topFrontRight(self):
        return self.relativize(Vector(self.hw, self.hl, self.hh))

    @cached_property
    def topBackLeft(self):
        return self.relativize(Vector(-self.hw, -self.hl, self.hh))

    @cached_property
    def topBackRight(self):
        return self.relativize(Vector(self.hw, -self.hl, self.hh))

    @cached_property
    def bottomFrontLeft(self):
        return self.relativize(Vector(-self.hw, self.hl, -self.hh))

    @cached_property
    def bottomFrontRight(self):
        return self.relativize(Vector(self.hw, self.hl, -self.hh))

    @cached_property
    def bottomBackLeft(self):
        return self.relativize(Vector(-self.hw, -self.hl, -self.hh))

    @cached_property
    def bottomBackRight(self):
        return self.relativize(Vector(self.hw, -self.hl, -self.hh))

    @cached_property
    def visibleRegion(self):
        """The :term:`visible region` of this object.

        The visible region of an `Object` is the same as that of an `OrientedPoint` (see
        `OrientedPoint.visibleRegion`) except that it is offset by the value of
        :prop:`cameraOffset` (which is the zero vector by default).
        """
        true_position = self.position.offsetLocally(self.orientation, self.cameraOffset)
        return ViewRegion(
            visibleDistance=self.visibleDistance,
            viewAngles=self.viewAngles,
            position=true_position,
            rotation=self.orientation,
        )

    @cached_method
    def canSee(self, other, occludingObjects=tuple(), debug=False) -> bool:
        """Whether or not this `Object` can see ``other``.

        Args:
            other: A `Point`, `OrientedPoint`, or `Object` to check
              for visibility.
            occludingObjects: A list of objects that can occlude visibility.
        """
        true_position = self.position.offsetLocally(self.orientation, self.cameraOffset)
        return canSee(
            position=true_position,
            orientation=self.orientation,
            visibleDistance=self.visibleDistance,
            viewAngles=self.viewAngles,
            rayCount=self.viewRayCount,
            rayDensity=self.viewRayDensity,
            distanceScaling=self.viewRayDistanceScaling,
            target=other,
            occludingObjects=occludingObjects,
            debug=debug,
        )

    @cached_property
    def corners(self):
        """A tuple containing the corners of this object's bounding box"""
        hw, hl, hh = self.hw, self.hl, self.hh
        return (
            self.relativePosition(Vector(hw, hl, hh)),
            self.relativePosition(Vector(-hw, hl, hh)),
            self.relativePosition(Vector(-hw, -hl, hh)),
            self.relativePosition(Vector(hw, -hl, hh)),
            self.relativePosition(Vector(hw, hl, -hh)),
            self.relativePosition(Vector(-hw, hl, -hh)),
            self.relativePosition(Vector(-hw, -hl, -hh)),
            self.relativePosition(Vector(hw, -hl, -hh)),
        )

    @cached_property
    def _corners2D(self):
        hw, hl = self.hw, self.hl
        # Note: 2D show method assumes cyclic order of vertices
        return (
            self.relativePosition(Vector(hw, hl)),
            self.relativePosition(Vector(-hw, hl)),
            self.relativePosition(Vector(-hw, -hl)),
            self.relativePosition(Vector(hw, -hl)),
        )

    @cached_property
    def occupiedSpace(self):
        """A region representing the space this object occupies"""
        shape = self.shape
<<<<<<< HEAD
        ss = self._scaledShape
        if ss is not None:
            candData = (ss._candidatePoint, ss._candidateRadii)
            volume = ss._mesh.volume
        else:
            candData = volume = None
=======
>>>>>>> fe28e13b
        return MeshVolumeRegion(
            mesh=shape.mesh,
            dimensions=(self.width, self.length, self.height),
            position=self.position,
            rotation=self.orientation,
            centerMesh=False,
            _internal=True,
            _isConvex=shape.isConvex,
<<<<<<< HEAD
            _candidatePointData=candData,
            _volume=volume,
        )

    @precomputed_property
    def _scaledShape(shape, width, length, height):
        return MeshVolumeRegion(
            mesh=shape.mesh,
            dimensions=(width, length, height),
            centerMesh=False,
            _internal=True,
=======
>>>>>>> fe28e13b
        )

    @property
    def _isConvex(self):
        """Whether this object's shape is convex"""
        return self.shape.isConvex

    @property
    def _hasStaticBounds(self):
        deps = (
            self.position,
            self.orientation,
            self.shape,
            self.width,
            self.length,
            self.height,
        )
        return not any(needsSampling(v) for v in deps)

    @cached_property
    def boundingBox(self):
        """A region representing this object's bounding box"""
        return MeshVolumeRegion(self.occupiedSpace.mesh.bounding_box, centerMesh=False)

    @cached_property
    def inradius(self):
        """A lower bound on the inradius of this object"""

        # Define a helper function that computes the support of the inradius,
        # given the sub supports.
        def inradiusSupport(width_s, length_s, height_s, shape_s):
            # Unpack the dimension supports (and ignore the shape support)
            min_width, max_width = width_s
            min_length, max_length = length_s
            min_height, max_height = height_s

            if None in [
                min_width,
                max_width,
                min_length,
                max_length,
                min_height,
                max_height,
            ]:
                # Can't get a bound on one or more dimensions, abort
                return None, None

            min_bounds = np.array([min_width, min_length, min_height])
            max_bounds = np.array([max_width, max_length, max_height])

            # Extract a list of possible shapes
            if isinstance(self.shape, Shape):
                shapes = [self.shape]
            elif isinstance(self.shape, MultiplexerDistribution) and all(
                isinstance(opt, Shape) for opt in self.shape.options
            ):
                shapes = self.shape.options
            else:
                # Something we don't recognize, abort
                return None, None

            # Get the inradius for each shape with the min and max bounds
            min_distances = [
                MeshVolumeRegion(mesh=shape.mesh, dimensions=min_bounds).inradius
                for shape in shapes
            ]
            max_distances = [
                MeshVolumeRegion(mesh=shape.mesh, dimensions=max_bounds).inradius
                for shape in shapes
            ]

            distance_range = (min(min_distances), max(max_distances))

            return distance_range

        # Define a helper function that computes the actual inradius
        @distributionFunction(support=inradiusSupport)
        def inradiusActual(width, length, height, shape):
            return MeshVolumeRegion(
                mesh=shape.mesh, dimensions=(width, length, height)
            ).inradius

        # Return the inradius (possibly a distribution) with proper support information
        return inradiusActual(self.width, self.length, self.height, self.shape)

    @cached_property
    def planarInradius(self):
        """A lower bound on the planar inradius of this object.

        This is defined as the inradius of the polygon of the occupiedSpace
        of this object projected into the XY plane, assuming that pitch and
        roll are both 0.
        """

        # Define a helper function that computes the support of the inradius,
        # given the sub supports.
        def planarInradiusSupport(width_s, length_s, shape_s):
            # Unpack the dimension supports (and ignore the shape support)
            min_width, max_width = width_s
            min_length, max_length = length_s

            if None in [min_width, max_width, min_length, max_length]:
                # Can't get a bound on one or more dimensions, abort
                return None, None

            min_bounds = np.array([min_width, min_length, 1])
            max_bounds = np.array([max_width, max_length, 1])

            # Extract a list of possible shapes
            if isinstance(self.shape, Shape):
                shapes = [self.shape]
            elif isinstance(self.shape, MultiplexerDistribution) and all(
                isinstance(opt, Shape) for opt in self.shape.options
            ):
                shapes = self.shape.options
            else:
                # Something we don't recognize, abort
                return None, None

            # Get the inradius of the projected for each shape with the min and max bounds
            min_distances = [
                MeshVolumeRegion(
                    mesh=shape.mesh, dimensions=min_bounds
                ).boundingPolygon.inradius
                for shape in shapes
            ]
            max_distances = [
                MeshVolumeRegion(
                    mesh=shape.mesh, dimensions=max_bounds
                ).boundingPolygon.inradius
                for shape in shapes
            ]

            distance_range = (min(min_distances), max(max_distances))

            return distance_range

        # Define a helper function that computes the actual planarInradius
        @distributionFunction(support=planarInradiusSupport)
        def planarInradiusActual(width, length, shape):
            return MeshVolumeRegion(
                mesh=shape.mesh, dimensions=(width, length, 1)
            ).boundingPolygon.inradius

        # Return the planar inradius (possibly a distribution) with proper support information
        return planarInradiusActual(self.width, self.length, self.shape)

    @cached_property
    def surface(self):
        """A region containing the entire surface of this object"""
        return self.occupiedSpace.getSurfaceRegion()

    @cached_property
    def onSurface(self):
        """The surface used by the ``on`` specifier.

        This region is used to sample position when
        another object is placed ``on`` this object. By default
        the top surface of this object (`topSurface`), but can
        be overwritten by subclasses.
        """
        return self.topSurface

    @cached_property
    def topSurface(self):
        """A region containing the top surface of this object

        For how this surface is computed, see `defaultSideSurface`.
        """
        return defaultSideSurface(
            self.occupiedSpace,
            dimension=2,
            positive=True,
            thresholds=self.sideComponentThresholds,
        )

    @cached_property
    def rightSurface(self):
        """A region containing the right surface of this object

        For how this surface is computed, see `defaultSideSurface`.
        """
        return defaultSideSurface(
            self.occupiedSpace,
            dimension=0,
            positive=True,
            thresholds=self.sideComponentThresholds,
        )

    @cached_property
    def leftSurface(self):
        """A region containing the left surface of this object

        For how this surface is computed, see `defaultSideSurface`.
        """
        return defaultSideSurface(
            self.occupiedSpace,
            dimension=0,
            positive=False,
            thresholds=self.sideComponentThresholds,
        )

    @cached_property
    def frontSurface(self):
        """A region containing the front surface of this object

        For how this surface is computed, see `defaultSideSurface`.
        """
        return defaultSideSurface(
            self.occupiedSpace,
            dimension=1,
            positive=True,
            thresholds=self.sideComponentThresholds,
        )

    @cached_property
    def backSurface(self):
        """A region containing the back surface of this object

        For how this surface is computed, see `defaultSideSurface`.
        """
        return defaultSideSurface(
            self.occupiedSpace,
            dimension=1,
            positive=False,
            thresholds=self.sideComponentThresholds,
        )

    @cached_property
    def bottomSurface(self):
        """A region containing the bottom surface of this object

        For how this surface is computed, see `defaultSideSurface`.
        """
        return defaultSideSurface(
            self.occupiedSpace,
            dimension=2,
            positive=False,
            thresholds=self.sideComponentThresholds,
        )

    def show3D(self, viewer, highlight=False):
        if needsSampling(self):
            raise RuntimeError("tried to show() symbolic Object")

        if not self.render:
            return

        # Render the object
        object_mesh = self.occupiedSpace.mesh.copy()

        if highlight:
            object_mesh.visual.face_colors = [30, 179, 0, 255]
        elif self.color is not None:
            if len(self.color) == 3:
                r, g, b = self.color
                a = 1
            elif len(self.color) == 4:
                r, g, b, a = self.color
            else:
                assert False

            object_mesh.visual.face_colors = [
                int(255 * r),
                int(255 * g),
                int(255 * b),
                int(255 * a),
            ]

        viewer.add_geometry(object_mesh)

        if self.showVisibleRegion:
            view_region_mesh = self.visibleRegion.mesh

            edges = view_region_mesh.face_adjacency_edges[
                view_region_mesh.face_adjacency_angles > np.radians(0.1)
            ]
            vertices = view_region_mesh.vertices

            edge_path = trimesh.path.Path3D(
                **trimesh.path.exchange.misc.edges_to_path(edges, vertices)
            )

            edge_path.colors = [
                [30, 30, 150, 255] for _ in range(len(edge_path.entities))
            ]

            viewer.add_geometry(edge_path)

    def show2D(self, workspace, plt, highlight=False):
        if needsSampling(self):
            raise RuntimeError("tried to show() symbolic Object")
        pos = self.position
        spos = workspace.scenicToSchematicCoords(pos)

        if highlight:
            # Circle around object
            rad = 1.5 * max(self.width, self.length)
            c = plt.Circle(spos, rad, color="g", fill=False)
            plt.gca().add_artist(c)
            # View cone
            ha = self.viewAngle / 2.0
            camera = self.position.offsetRotated(self.heading, self.cameraOffset)
            cpos = workspace.scenicToSchematicCoords(camera)
            for angle in (-ha, ha):
                p = camera.offsetRadially(20, self.heading + angle)
                edge = [cpos, workspace.scenicToSchematicCoords(p)]
                x, y = zip(*edge)
                plt.plot(x, y, "b:")

        corners = [
            workspace.scenicToSchematicCoords(corner) for corner in self._corners2D
        ]
        x, y = zip(*corners)
        color = self.color if hasattr(self, "color") else (1, 0, 0)
        plt.fill(x, y, color=color)

        frontMid = averageVectors(corners[0], corners[1])
        baseTriangle = [frontMid, corners[2], corners[3]]
        triangle = [averageVectors(p, spos, weight=0.5) for p in baseTriangle]
        x, y = zip(*triangle)
        plt.fill(x, y, "w")
        plt.plot(x + (x[0],), y + (y[0],), color="k", linewidth=1)

    @cached_property
    def _isPlanarBox(self):
        """Whether this object is a box aligned with the XY plane."""
        return (
            isinstance(self.shape, BoxShape)
            and self.orientation.pitch == 0
            and self.orientation.roll == 0
        )

    @cached_property
    def _boundingPolygon(self):
        # Fast case for planar boxes
        if self._isPlanarBox:
            width, length = self.width, self.length
            pos = self.position
            yaw = self.orientation.yaw
            cyaw, syaw = math.cos(yaw), math.sin(yaw)
            matrix = [
                width * cyaw,
                -length * syaw,
                width * syaw,
                length * cyaw,
                pos[0],
                pos[1],
            ]
            return shapely.affinity.affine_transform(_unitBox, matrix)

        return self.occupiedSpace._boundingPolygon


_unitBox = shapely.geometry.Polygon(((0.5, 0.5), (-0.5, 0.5), (-0.5, -0.5), (0.5, -0.5)))


@distributionFunction
def defaultSideSurface(
    occupiedSpace, dimension, positive, thresholds
) -> MeshSurfaceRegion:
    """Extracts a side surface from the occupiedSpace of an object.

    This function is the default implementation for computing a region
    representing a side surface of an object. This is done by keeping only the
    faces of the object's ``occupiedSpace`` mesh that have normal
    vectors with a large/small enough x,y, or z component. For example,
    for the front surface of an object we would would keep all faces that
    had a normal vector with y component greater than ``thresholds[1][1]``
    and for the back surface of an object we would keep all faces that
    had a normal vector with y component less than ``thresholds[1][0]``.

    Args:
        occupiedSpace: The `occupiedSpace` region of the object to
          extract the side surface from.
        dimension: The target dimension who's component will be checked.
        positive: If `False`, the target component must be less than
          the first value in the appropriate tuple. If `True`, the
          component must be greater than the second value in the
          appropriate tuple.
        thresholds: A 3-tuple of 2-tuples, one for each dimension (x,y,z),
          with each tuple containing the thresholds for a non-positive and
          positive side, respectively, in each dimension.
        on_dimension: The on_dimension to be passed to the created surface.
    """
    # Extract mesh from object
    obj_mesh = occupiedSpace.mesh.copy()

    # Extract appropriate thresholds
    threshold = thresholds[dimension][int(positive)]

    # Drop all faces whose normal vector do not have a sufficiently
    # large component.
    face_normal_vals = obj_mesh.face_normals[:, dimension]
    if positive:
        face_mask = face_normal_vals >= threshold
    else:
        face_mask = face_normal_vals <= threshold

    obj_mesh.faces = obj_mesh.faces[face_mask]
    obj_mesh.remove_unreferenced_vertices()

    # Check if the resulting surface is empty and return an appropriate region.
    if not obj_mesh.is_empty:
        return MeshSurfaceRegion(mesh=obj_mesh, centerMesh=False)
    else:
        return EmptyRegion(name="EmptyTopSurface")


def enableDynamicProxyFor(obj):
    object.__setattr__(obj, "_dynamicProxy", obj._copyWith())


def setDynamicProxyFor(obj, proxy):
    object.__setattr__(obj, "_dynamicProxy", proxy)


def disableDynamicProxyFor(obj):
    object.__setattr__(obj, "_dynamicProxy", obj)


## 2D Compatibility Classes


class Point2D(Point):
    """A 2D version of `Point`, used for backwards compatibility with Scenic 2.0"""

    _scenic_properties = {}
    _3DClass = Point

    @cached_property
    def visibleRegion(self):
        """The :term:`visible region` of this 2D point.

        The visible region of a `Point` is a disc centered at its ``position`` with
        radius ``visibleDistance``.
        """
        return CircularRegion(self.position, self.visibleDistance)

    def _canSee2D(self, other):
        if isinstance(other, Object2D):
            return self.visibleRegion.polygons.intersects(other._boundingPolygon)
        elif isinstance(other, (Vector, Point2D)):
            return self.visibleRegion.containsPoint(toVector(other))
        else:
            assert False, other

    def canSee(self, other, occludingObjects=tuple()):
        # Fast path when there is no occlusion (default in 2D mode).
        if not occludingObjects:
            return self._canSee2D(other)

        # With occlusion, fall back to the general case.
        return self._3DClass.canSee(self, other, occludingObjects)


class OrientedPoint2D(Point2D, OrientedPoint):
    """A 2D version of `OrientedPoint`, used for backwards compatibility with Scenic 2.0"""

    _scenic_properties = {}
    _3DClass = OrientedPoint

    def __init_subclass__(cls):
        if cls.__dict__.get("_props_transformed", False):
            # Can get here when cls is unpickled (the transformed version was pickled)
            pass
        else:
            # Mark class as being transformed.
            # To work around https://github.com/uqfoundation/dill/issues/612,
            # use a different truthy value for each class.
            cls._props_transformed = str(cls)

            props = cls._scenic_properties
            # Raise error if parentOrientation and heading already defined
            if "parentOrientation" in props and "heading" in props:
                raise RuntimeError(
                    f'{cls.__name__} defines both "parentOrientation" and "heading"'
                )

            # Map certain properties to their 3D analog
            if "heading" in props:
                props["parentOrientation"] = props["heading"]
                del props["heading"]

        super().__init_subclass__()

    @classmethod
    def _prepareSpecifiers(cls, specifiers):
        # Map certain specifiers to their 3D analog
        newspecs = []
        for spec in specifiers:
            # Map "with heading x" to "facing x"
            if spec.name == "With(heading)" and tuple(spec.priorities) == ("heading",):
                import scenic.syntax.veneer as veneer

                newspecs.append(veneer.Facing(spec.value["heading"]))
            else:
                newspecs.append(spec)
        return newspecs

    @cached_property
    def visibleRegion(self):
        """The :term:`visible region` of this 2D oriented point.

        The visible region of an `OrientedPoint` is a sector of the disc centered at its
        ``position`` with radius ``visibleDistance``, oriented along ``heading`` and
        subtending an angle of ``viewAngle``.
        """
        return SectorRegion(
            self.position, self.visibleDistance, self.heading, self.viewAngle
        )


class Object2D(OrientedPoint2D, Object):
    """A 2D version of `Object`, used for backwards compatibility with Scenic 2.0"""

    _scenic_properties = {
        "baseOffset": (0, 0, 0),
        "contactTolerance": 0,
        "requireVisible": True,
        "occluding": False,
        "height": PropertyDefault(
            ("width", "length"), {}, lambda self: max(self.width, self.length)
        ),
    }
    _3DClass = Object

    @classmethod
    def _specify(cls, context, prop, value):
        # If position is being set, set z value to 0
        if prop == "position":
            value = toVector(value, f'"{prop}" of {cls.__name__} not a vector')
            if needsSampling(value.z) or value.z != 0:
                # only modify value if necessary, to keep expression forest simpler
                value = toVector((value.x, value.y, 0))

        if prop == "shape" and not isinstance(value, BoxShape):
            raise InvalidScenarioError(
                "non-box shapes not allowed in 2D compatibility mode"
            )

        super()._specify(context, prop, value)

    @cached_property
    def visibleRegion(self):
        """The :term:`visible region` of this 2D object.

        The visible region of a 2D `Object` is a circular sector as for `OrientedPoint`,
        except that the base of the sector may be offset from ``position`` by the
        ``cameraOffset`` property (to allow modeling cameras which are not located at the
        center of the object).
        """
        camera = self.position.offsetRotated(self.heading, self.cameraOffset)
        return SectorRegion(camera, self.visibleDistance, self.heading, self.viewAngle)<|MERGE_RESOLUTION|>--- conflicted
+++ resolved
@@ -1332,15 +1332,12 @@
     def occupiedSpace(self):
         """A region representing the space this object occupies"""
         shape = self.shape
-<<<<<<< HEAD
         ss = self._scaledShape
         if ss is not None:
             candData = (ss._candidatePoint, ss._candidateRadii)
             volume = ss._mesh.volume
         else:
             candData = volume = None
-=======
->>>>>>> fe28e13b
         return MeshVolumeRegion(
             mesh=shape.mesh,
             dimensions=(self.width, self.length, self.height),
@@ -1349,7 +1346,6 @@
             centerMesh=False,
             _internal=True,
             _isConvex=shape.isConvex,
-<<<<<<< HEAD
             _candidatePointData=candData,
             _volume=volume,
         )
@@ -1361,8 +1357,6 @@
             dimensions=(width, length, height),
             centerMesh=False,
             _internal=True,
-=======
->>>>>>> fe28e13b
         )
 
     @property
