"""Objects representing distributions that can be sampled from."""

import collections
import functools
import itertools
import random
import math
import numbers
import typing
import warnings

import numpy

from scenic.core.lazy_eval import (LazilyEvaluable,
    isLazy, needsSampling, dependencies,
    requiredProperties, needsLazyEvaluation, valueInContext, makeDelayedFunctionCall)
<<<<<<< HEAD
from scenic.core.utils import DefaultIdentityDict, argsToString, cached, sqrt2
from scenic.core.errors import ScenicError, InvalidScenarioError
=======
from scenic.core.utils import DefaultIdentityDict, argsToString, cached, sqrt2, get_type_hints
from scenic.core.errors import RuntimeParseError
>>>>>>> ee56a119

## Misc

def supportInterval(thing):
    """Lower and upper bounds on this value, if known."""
    if hasattr(thing, 'supportInterval'):
        return thing.supportInterval()
    elif isinstance(thing, (int, float)):
        return thing, thing
    else:
        return None, None

def supmin(*vals):
    return None if None in vals else min(vals)
def supmax(*vals):
    return None if None in vals else max(vals)
def unionOfSupports(supports):
    mins, maxes = zip(*supports)
    return supmin(*mins), supmax(*maxes)
def addSupports(sup1, sup2):
    l1, u1 = sup1
    l2, u2 = sup2
    lower = None if l1 is None or l2 is None else l1 + l2
    upper = None if u1 is None or u2 is None else u1 + u2
    return lower, upper

def underlyingFunction(thing):
    """Original function underlying a distribution wrapper."""
    func = getattr(thing, '__wrapped__', thing)
    return getattr(func, '__func__', func)

def canUnpackDistributions(func):
    """Whether the function supports iterable unpacking of distributions."""
    return getattr(func, '_canUnpackDistributions', False)

def unpacksDistributions(func):
    """Decorator indicating the function supports iterable unpacking of distributions."""
    func._canUnpackDistributions = True
    return func

class RejectionException(Exception):
    """Exception used to signal that the sample currently being generated must be rejected."""
    pass

class RandomControlFlowError(ScenicError):
    """Exception indicating illegal conditional control flow depending on a random value.

    This includes trying to iterate over a random value, making a range of random length, etc.
    """
    pass

## Abstract distributions

class Samplable(LazilyEvaluable):
    """Abstract class for values which can be sampled, possibly depending on other values.

    Samplables may specify a proxy object which must have the same distribution as the
    original after conditioning on the scenario's requirements. This allows transparent
    conditioning without modifying Samplable fields of immutable objects.

    Args:
        dependencies: sequence of values that this value may depend on (formally, objects
            for which sampled values must be provided to `sampleGiven`). It is legal to
            include values which are not instances of `Samplable`, e.g. integers.

    Attributes:
        _conditioned: proxy object as described above; set using `conditionTo`.
        _dependencies: tuple of other samplables which must be sampled before this one;
            set by the initializer and subsequently immutable.
    """
    def __init__(self, dependencies):
        deps = []
        props = set()
        for dep in dependencies:
            if isLazy(dep):
                deps.append(dep)
                props.update(requiredProperties(dep))
        super().__init__(props, deps)
        self._conditioned = self    # version (partially) conditioned on requirements

    @staticmethod
    def sampleAll(quantities):
        """Sample all the given Samplables, which may have dependencies in common.

        Reproducibility note: the order in which the quantities are given can affect the
        order in which calls to random are made, affecting the final result.
        """
        subsamples = DefaultIdentityDict()
        for q in quantities:
            if q not in subsamples:
                subsamples[q] = q.sample(subsamples) if needsSampling(q) else q
        return subsamples

    def sample(self, subsamples=None):
        """Sample this value, optionally given some values already sampled."""
        if subsamples is None:
            subsamples = DefaultIdentityDict()
        for child in self._conditioned._dependencies:
            if child not in subsamples:
                subsamples[child] = child.sample(subsamples)
        return self._conditioned.sampleGiven(subsamples)

    def sampleGiven(self, value):
        """Sample this value, given values for all its dependencies.

        Implemented by subclasses.

        Args:
            value (DefaultIdentityDict): dictionary mapping objects to their sampled
                values. Guaranteed to provide values for all objects given in the set of
                dependencies when this `Samplable` was created.
        """
        raise NotImplementedError

    def serializeValue(self, values, serializer):
        for child in self._conditioned._dependencies:
            serializer.writeSamplable(child, values)

    def deserializeValue(self, serializer, values):
        for child in self._conditioned._dependencies:
            serializer.readSamplable(child, values)
        return self._conditioned.sampleGiven(values)

    def conditionTo(self, value):
        """Condition this value to another value with the same conditional distribution."""
        assert isinstance(value, Samplable)
        self._conditioned = value

    def evaluateIn(self, context):
        """See `LazilyEvaluable.evaluateIn`."""
        value = super().evaluateIn(context)
        # Check that all dependencies have been evaluated
        assert all(not needsLazyEvaluation(dep) for dep in value._dependencies)
        return value

class ConstantSamplable(Samplable):
    """A samplable which always evaluates to a constant value.

    Only for internal use.
    """
    def __init__(self, value):
        assert not isLazy(value), value
        self.value = value
        super().__init__(())

    def sampleGiven(self, value):
        return self.value

class Distribution(Samplable):
    """Abstract class for distributions.

    .. note::

        When called during dynamic simulations (vs. scenario compilation), constructors
        for distributions return *actual sampled values*, not `Distribution` objects.

    Args:
        dependencies: values which this distribution may depend on (see `Samplable`).
        valueType: **_valueType** to use (see below), or `None` for the default.

    Attributes:
        _valueType: type of the values sampled from this distribution, or `object` if the
            type is not known.
    """

    #: Default valueType for distributions of this class, when not otherwise specified.
    _defaultValueType = object

    #: Whether this type of distribution is a deterministic function of its dependencies.
    #:
    #: For example, `Options` is implemented as deterministic by using an internal
    #: `DiscreteRange` to select which of its finitely-many options to choose from: the
    #: value of the `Options` is then completely determined by the value of the range and
    #: the values of each of the options. This simplifies serialization because these
    #: dependencies likely have simpler valueTypes than the `Options` itself (e.g. if we
    #: had a random choice between a list and a string, encoding the actual sampled value
    #: would require saving type information).
    _deterministic = False

    def __new__(cls, *args, **kwargs):
        dist = super().__new__(cls)
        # During a simulation, return a sample from the distribution immediately
        import scenic.syntax.veneer as veneer
        if veneer.simulationInProgress():
            dist.__init__(*args, **kwargs)
            sim = veneer.simulation()
            subsamples = DefaultIdentityDict()
            # If we're replaying a previous simulation, use the saved value; otherwise sample one
            if sim.replayCanContinue():
                value = sim.replaySampledValue(dist, subsamples)
            else:
                value = dist.sample(subsamples)
            # Save the value for future replay
            subsamples[dist] = value
            sim.recordSampledValue(dist, subsamples)
            return value
        elif veneer.evaluatingRequirement:
            raise InvalidScenarioError(
                'cannot define distributions inside a requirement'
                ' (try moving them outside)'
            )
        else:
            return dist

    def __init__(self, *dependencies, valueType=None):
        super().__init__(dependencies)
        self._needsSampling = True
        self._isLazy = True
        if valueType is None:
            valueType = self._defaultValueType
        self._valueType = valueType

    def clone(self):
        """Construct an independent copy of this Distribution.

        Optionally implemented by subclasses.
        """
        raise NotImplementedError('clone() not supported by this distribution')

    @property
    @cached
    def isPrimitive(self):
        """Whether this is a primitive Distribution."""
        try:
            self.clone()
            return True
        except NotImplementedError:
            return False

    def serializeValue(self, values, serializer):
        """Serialize the sampled value of this distribution.

        This method is used internally by `Scenario.sceneToBytes` and related APIs.
        If you define a new subclass of `Distribution`, you probably don't need to
        override this method. If your distribution has an unusual **valueType** (i.e.
        not `float`, `int`, or `Vector`), see the documentation for `Serializer` for
        instructions on how to support serialization.
        """
        if self._deterministic:
            # It suffices to just serialize our dependencies; this is preferable to
            # saving our sampled value directly, which could be arbitrarily complex.
            super().serializeValue(values, serializer)
        else:
            # Need to save our sampled value, which can't be reconstructed from the
            # values of our dependencies. There is then no need to save the latter.
            serializer.writeValue(values[self], self._valueType)

    def deserializeValue(self, serializer, values):
        if self._deterministic:
            return super().deserializeValue(serializer, values)
        else:
            return serializer.readValue(self._valueType)

    def bucket(self, buckets=None):
        """Construct a bucketed approximation of this Distribution.

        Optionally implemented by subclasses.

        This function factors a given Distribution into a discrete distribution over
        buckets together with a distribution for each bucket. The argument *buckets*
        controls how many buckets the domain of the original Distribution is split into.
        Since the result is an independent distribution, the original must support
        `clone`.
        """
        raise NotImplementedError('bucket() not supported by this distribution')

    def supportInterval(self):
        """Compute lower and upper bounds on the value of this Distribution.

        By default returns :scenic:`(None, None)` indicating that no lower or upper bounds
        are known. Subclasses may override this method to provide more accurate results.
        """
        return None, None

    def __getattr__(self, name):
        if name.startswith('__') and name.endswith('__'):   # ignore special attributes
            return object.__getattribute__(self, name)
        return AttributeDistribution(name, self)

    def __call__(self, *args):
        return OperatorDistribution('__call__', self, args)

    def __iter__(self):
        raise RandomControlFlowError(f'cannot iterate through a random value')

    def _comparisonError(self, other):
        raise RandomControlFlowError('random values cannot be compared '
                                     '(and control flow cannot depend on them)')

    __lt__ = _comparisonError
    __le__ = _comparisonError
    __gt__ = _comparisonError
    __ge__ = _comparisonError
    __eq__ = _comparisonError
    __ne__ = _comparisonError

    def __hash__(self):     # need to explicitly define since we overrode __eq__
        return id(self)

    def __bool__(self):
        raise RandomControlFlowError('control flow cannot depend on a random value')

## Derived distributions

class TupleDistribution(Distribution, collections.abc.Sequence):
    """Distributions over tuples (or namedtuples, or lists)."""

    _deterministic = True

    def __init__(self, *coordinates, builder=tuple):
        super().__init__(*coordinates)
        self.coordinates = coordinates
        self.builder = builder

    def __len__(self):
        return len(self.coordinates)

    def __getitem__(self, index):
        return self.coordinates[index]

    def __iter__(self):
        yield from self.coordinates

    def sampleGiven(self, value):
        return self.builder(value[coordinate] for coordinate in self.coordinates)

    def evaluateInner(self, context):
        coordinates = (valueInContext(coord, context) for coord in self.coordinates)
        return TupleDistribution(*coordinates, builder=self.builder)

    def __repr__(self):
        coords = ', '.join(repr(c) for c in self.coordinates)
        if self.builder is tuple:
            return f'({coords},)'
        elif self.builder is list:
            return f'[{coords}]'
        else:
            return f'TupleDistribution({coords}, builder={self.builder!r})'

class SliceDistribution(Distribution):
    """Distributions over `slice` objects."""

    _deterministic = True

    def __init__(self, start, stop, step):
        super().__init__(start, stop, step, valueType=slice)
        self.start = start
        self.stop = stop
        self.step = step

    def sampleGiven(self, value):
        return slice(value[self.start], value[self.stop], value[self.step])

    def evaluateInner(self, context):
        start = valueInContext(self.start, context)
        stop = valueInContext(self.stop, context)
        step = valueInContext(self.step, context)
        return SliceDistribution(start, stop, step)

    def __repr__(self):
        return f'slice({self.start!r}, {self.stop!r}, {self.step!r})'

def toDistribution(val):
    """Wrap Python data types with Distributions, if necessary.

    For example, tuples containing Samplables need to be converted into TupleDistributions
    in order to keep track of dependencies properly.
    """
    if isinstance(val, (tuple, list)):
        coords = [toDistribution(c) for c in val]
        if any(isLazy(c) for c in coords):
            if isinstance(val, tuple) and hasattr(val, '_fields'):      # namedtuple
                builder = type(val)._make
            else:
                builder = type(val)
            return TupleDistribution(*coords, builder=builder)
    elif isinstance(val, slice):
        attrs = (val.start, val.stop, val.step)
        if any(isLazy(a) for a in attrs):
            return SliceDistribution(*attrs)
    return val

class FunctionDistribution(Distribution):
<<<<<<< HEAD
    """Distribution resulting from passing distributions to a function"""

    _deterministic = True

    def __init__(self, func, args, kwargs, support=None, valueType=None):
        args = tuple(toDistribution(arg) for arg in args)
        kwargs = { name: toDistribution(arg) for name, arg in kwargs.items() }
        if valueType is None:
            valueType = typing.get_type_hints(func).get('return')
        super().__init__(*args, *kwargs.values(), valueType=valueType)
        self.function = func
        self.arguments = args
        self.kwargs = kwargs
        self.support = support

    def sampleGiven(self, value):
        args = []
        for arg in self.arguments:
            if isinstance(arg, StarredDistribution):
                val = value[arg]
                try:
                    iter(val)
                except TypeError:   # TODO improve backtrace
                    raise TypeError(f"'{type(val).__name__}' object on line {arg.lineno} "
                                    "is not iterable") from None
                args.extend(val)
            else:
                args.append(value[arg])
        kwargs = { name: value[arg] for name, arg in self.kwargs.items() }
        return self.function(*args, **kwargs)

    def evaluateInner(self, context):
        function = valueInContext(self.function, context)
        arguments = tuple(valueInContext(arg, context) for arg in self.arguments)
        kwargs = { name: valueInContext(arg, context) for name, arg in self.kwargs.items() }
        return FunctionDistribution(function, arguments, kwargs)

    def supportInterval(self):
        if self.support is None:
            return None, None
        subsupports = (supportInterval(arg) for arg in self.arguments)
        kwss = { name: supportInterval(arg) for name, arg in self.kwargs.items() }
        return self.support(*subsupports, **kwss)

    def __repr__(self):
        return f'{self.function.__name__}({argsToString(self.arguments, self.kwargs)})'
=======
	"""Distribution resulting from passing distributions to a function"""
	def __init__(self, func, args, kwargs, support=None, valueType=None):
		args = tuple(toDistribution(arg) for arg in args)
		kwargs = { name: toDistribution(arg) for name, arg in kwargs.items() }
		if valueType is None:
			valueType = get_type_hints(func).get('return')
		super().__init__(*args, *kwargs.values(), valueType=valueType)
		self.function = func
		self.arguments = args
		self.kwargs = kwargs
		self.support = support

	def sampleGiven(self, value):
		args = []
		for arg in self.arguments:
			if isinstance(arg, StarredDistribution):
				val = value[arg]
				try:
					iter(val)
				except TypeError:	# TODO improve backtrace
					raise TypeError(f"'{type(val).__name__}' object on line {arg.lineno} "
					                "is not iterable") from None
				args.extend(val)
			else:
				args.append(value[arg])
		kwargs = { name: value[arg] for name, arg in self.kwargs.items() }
		return self.function(*args, **kwargs)

	def evaluateInner(self, context):
		function = valueInContext(self.function, context)
		arguments = tuple(valueInContext(arg, context) for arg in self.arguments)
		kwargs = { name: valueInContext(arg, context) for name, arg in self.kwargs.items() }
		return FunctionDistribution(function, arguments, kwargs)

	def supportInterval(self):
		if self.support is None:
			return None, None
		subsupports = (supportInterval(arg) for arg in self.arguments)
		kwss = { name: supportInterval(arg) for name, arg in self.kwargs.items() }
		return self.support(*subsupports, **kwss)

	def __repr__(self):
		return f'{self.function.__name__}({argsToString(self.arguments, self.kwargs)})'
>>>>>>> ee56a119

def distributionFunction(wrapped=None, *, support=None, valueType=None):
    """Decorator for wrapping a function so that it can take distributions as arguments.

    This decorator is mainly for internal use, and is not necessary when defining a
    function in a Scenic file. It is, however, needed when calling external functions
    which contain control flow or other operations that Scenic distribution objects
    (representing random values) do not support.
    """
    if wrapped is None:     # written without arguments as @distributionFunction
        return lambda wrapped: distributionFunction(wrapped,
                                                    support=support, valueType=valueType)
    @unpacksDistributions
    @functools.wraps(wrapped)
    def helper(*args, **kwargs):
        args = tuple(toDistribution(arg) for arg in args)
        kwargs = { name: toDistribution(arg) for name, arg in kwargs.items() }
        if any(needsSampling(arg) for arg in itertools.chain(args, kwargs.values())):
            return FunctionDistribution(wrapped, args, kwargs, support, valueType)
        elif any(needsLazyEvaluation(arg)
                 for arg in itertools.chain(args, kwargs.values())):
            # recursively call this helper (not the original function), since the
            # delayed arguments may evaluate to distributions, in which case we'll
            # have to make a FunctionDistribution
            return makeDelayedFunctionCall(helper, args, kwargs)
        else:
            return wrapped(*args, **kwargs)
    return helper

def monotonicDistributionFunction(method, valueType=None):
    """Like distributionFunction, but additionally specifies that the function is monotonic."""
    def support(*subsupports, **kwss):
        mins, maxes = zip(*subsupports)
        kwmins = { name: interval[0] for name, interval in kwss.items() }
        kwmaxes = { name: interval[1] for name, interval in kwss.items() }
        l = None if None in mins or None in kwmins else method(*mins, **kwmins)
        r = None if None in maxes or None in kwmaxes else method(*maxes, **kwmaxes)
        return l, r
    return distributionFunction(method, support=support, valueType=valueType)

class StarredDistribution(Distribution):
    """A placeholder for the iterable unpacking operator * applied to a distribution."""

    _deterministic = True

    def __init__(self, value, lineno):
        assert isinstance(value, Distribution)
        self.value = value
        self.lineno = lineno    # for error handling when unpacking fails
        super().__init__(value, valueType=value._valueType)

    def sampleGiven(self, value):
        return value[self.value]

    def evaluateInner(self, context):
        return StarredDistribution(valueInContext(self.value, context), self.lineno)

    def __repr__(self):
        return f'*{self.value!r}'

class MethodDistribution(Distribution):
<<<<<<< HEAD
    """Distribution resulting from passing distributions to a method of a fixed object"""

    _deterministic = True

    def __init__(self, method, obj, args, kwargs, valueType=None):
        args = tuple(toDistribution(arg) for arg in args)
        kwargs = { name: toDistribution(arg) for name, arg in kwargs.items() }
        if valueType is None:
            valueType = typing.get_type_hints(method).get('return')
        super().__init__(*args, *kwargs.values(), valueType=valueType)
        self.method = method
        self.object = obj
        self.arguments = args
        self.kwargs = kwargs

    def sampleGiven(self, value):
        args = []
        for arg in self.arguments:
            if isinstance(arg, StarredDistribution):
                args.extend(value[arg.value])
            else:
                args.append(value[arg])
        kwargs = { name: value[arg] for name, arg in self.kwargs.items() }
        return self.method(self.object, *args, **kwargs)

    def evaluateInner(self, context):
        obj = valueInContext(self.object, context)
        arguments = tuple(valueInContext(arg, context) for arg in self.arguments)
        kwargs = { name: valueInContext(arg, context) for name, arg in self.kwargs.items() }
        return MethodDistribution(self.method, obj, arguments, kwargs)

    def __repr__(self):
        args = argsToString(self.arguments, self.kwargs)
        return f'{self.object!r}.{self.method.__name__}({args})'

def distributionMethod(method=None, *, identity=None):
    """Decorator for wrapping a method so that it can take distributions as arguments."""
    if method is None:
        return lambda method: distributionMethod(method, identity=identity)

    @unpacksDistributions
    @functools.wraps(method)
    def helper(self, *args, **kwargs):
        if identity is not None and self == identity:
            return toDistribution(args[0])
        args = tuple(toDistribution(arg) for arg in args)
        kwargs = { name: toDistribution(arg) for name, arg in kwargs.items() }
        if any(needsSampling(arg) for arg in itertools.chain(args, kwargs.values())):
            return MethodDistribution(method, self, args, kwargs)
        elif any(needsLazyEvaluation(arg)
                 for arg in itertools.chain(args, kwargs.values())):
            # see analogous comment in distributionFunction
            return makeDelayedFunctionCall(helper, (self,) + args, kwargs)
        else:
            return method(self, *args, **kwargs)
    return helper

class AttributeDistribution(Distribution):
    """Distribution resulting from accessing an attribute of a distribution"""

    _deterministic = True

    def __init__(self, attribute, obj, valueType=None):
        if valueType is None:
            ty = type_support.underlyingType(obj)
            valueType = self.inferType(ty, attribute)
        super().__init__(obj, valueType=valueType)
        self.attribute = attribute
        self.object = obj

    @staticmethod
    def inferType(ty, attribute):
        """Attempt to infer the type of the given attribute."""
        # If the object's type is known, see if we have an attribute type annotation.
        try:
            hints = typing.get_type_hints(ty)
            attrTy = hints.get(attribute)
            if attrTy:
                return attrTy
        except Exception:
            pass    # couldn't get type annotations

        # Handle unions
        origin = type_support.get_type_origin(ty)
        if origin == typing.Union:
            types = []
            for option in type_support.get_type_args(ty):
                if (option is type(None) and not hasattr(None, attribute)):
                    # None does not have this attribute; accessing it will raise an
                    # exception, so we can ignore this case for type inference.
                    continue
                res = AttributeDistribution.inferType(option, attribute)
                types.append(res)
            return type_support.unifierOfTypes(types) if types else object

        # Check for a @property defined on the class with a return type
        if (ty is not object and (func := getattr(ty, attribute, None))
            and isinstance(func, property)):
            return typing.get_type_hints(func.fget).get('return')

        # We can't tell what the attribute type is.
        return object

    def sampleGiven(self, value):
        obj = value[self.object]
        return getattr(obj, self.attribute)

    def evaluateInner(self, context):
        obj = valueInContext(self.object, context)
        return AttributeDistribution(self.attribute, obj)

    def supportInterval(self):
        obj = self.object
        if isinstance(obj, MultiplexerDistribution):
            attrs = (getattr(opt, self.attribute) for opt in obj.options)
            return unionOfSupports(supportInterval(attr) for attr in attrs)
        return None, None

    def __call__(self, *args):
        vty = self.object._valueType
        retTy = None
        if vty is not object:
            func = getattr(vty, self.attribute, None)
            if func:
                if isinstance(func, property):
                    func = func.fget
                retTy = typing.get_type_hints(func).get('return')
        return OperatorDistribution('__call__', self, args, valueType=retTy)

    def __repr__(self):
        return f'{self.object!r}.{self.attribute}'

class OperatorDistribution(Distribution):
    """Distribution resulting from applying an operator to one or more distributions"""

    _deterministic = True

    def __init__(self, operator, obj, operands, valueType=None):
        operands = tuple(toDistribution(arg) for arg in operands)
        if valueType is None:
            ty = type_support.underlyingType(obj)
            valueType = self.inferType(ty, operator, operands)
        super().__init__(obj, *operands, valueType=valueType)
        self.operator = operator
        self.object = obj
        self.operands = operands
        self.symbol = allowedReversibleOperators.get(operator)
        if self.symbol:
            if operator[:3] == '__r':
                self.reverse = '__' + operator[3:]
            else:
                self.reverse = '__r' + operator[2:]
        else:
            self.reverse = None

    @staticmethod
    def inferType(ty, operator, operands):
        """Attempt to infer the result type of the given operator application."""
        # If the object's type is known, see if we have a return type annotation.
        origin = type_support.get_type_origin(ty)
        op = getattr(origin if origin else ty, operator, None)
        if op:
            retTy = typing.get_type_hints(op).get('return')
            if retTy:
                return retTy

        # Handle unions
        if origin == typing.Union:
            types = []
            for option in type_support.get_type_args(ty):
                if option is type(None) and not hasattr(None, operator):
                    # None does not support this operator; using it will raise an
                    # exception, so we can ignore this case for type inference.
                    continue
                res = OperatorDistribution.inferType(option, operator, operands)
                types.append(res)
            return type_support.unifierOfTypes(types) if types else object

        # The supported arithmetic operations on scalars all return scalars.
        def scalar(thing):
            ty = type_support.underlyingType(thing)
            return type_support.canCoerceType(ty, float)
        if (type_support.canCoerceType(ty, float)
            and all(scalar(operand) for operand in operands)):
            return float

        # Handle __getitem__ for known container types.
        if operator == '__getitem__' and len(operands) == 1:
            if origin and isinstance(origin, type): # parametrized ordinary type
                res = object
                index = operands[0]
                ity = type_support.underlyingType(index)
                isSlice = not hasattr(ity, '__index__')
                if issubclass(origin, list):
                    res = ty if isSlice else type_support.get_type_args(ty)[0]
                elif issubclass(origin, tuple):
                    args = type_support.get_type_args(ty)
                    if type_support.is_typing_generic(ty):
                        # If annotation used Tuple instead of tuple, preserve it
                        origin = typing.Tuple
                    if len(args) == 2 and args[1] is ...:
                        # homogeneous variable-length tuple
                        res = ty if isSlice else args[0]
                    elif not needsSampling(index):
                        res = args[index]
                        if isSlice:
                            res = origin[res]
                    else:
                        # can't pin down the index, so cover all possibilities
                        if any(arg is typing.Any for arg in args):
                            return origin if isSlice else object
                        res = typing.Union[args]
                        if isSlice:
                            res = origin[res, ...]
                elif issubclass(origin, (dict, typing.Mapping, collections.abc.Mapping)):
                    res = type_support.get_type_args(ty)[1]
                return object if res is typing.Any else res
            elif not origin:    # ordinary type
                if issubclass(ty, str):
                    return str

        # We can't tell what the result type is.
        return object

    def sampleGiven(self, value):
        first = value[self.object]
        rest = [value[child] for child in self.operands]
        op = getattr(first, self.operator)
        result = op(*rest)
        if result is NotImplemented and self.reverse:
            assert len(rest) == 1
            rop = getattr(rest[0], self.reverse)
            result = rop(first)
        if result is NotImplemented and self.symbol:
            raise TypeError(f"unsupported operand type(s) for {self.symbol}: "
                            f"'{type(first).__name__}' and '{type(rest[0]).__name__}'")
        return result

    def evaluateInner(self, context):
        obj = valueInContext(self.object, context)
        operands = tuple(valueInContext(arg, context) for arg in self.operands)
        return OperatorDistribution(self.operator, obj, operands)

    def supportInterval(self):
        if self.operator in ('__add__', '__radd__', '__sub__', '__rsub__',
                             '__mul__', '__rmul__', '__truediv__', '__rtruediv__'):
            assert len(self.operands) == 1
            l1, r1 = supportInterval(self.object)
            l2, r2 = supportInterval(self.operands[0])
            if l1 is None or l2 is None or r1 is None or r2 is None:
                return None, None
            if self.operator == '__add__' or self.operator == '__radd__':
                l = l1 + l2
                r = r1 + r2
            elif self.operator == '__sub__':
                l = l1 - r2
                r = r1 - l2
            elif self.operator == '__rsub__':
                l = l2 - r1
                r = r2 - l1
            elif self.operator in ('__mul__', '__rmul__'):
                prods = (l1*l2, l1*r2, r1*l2, r1*r2)
                l = min(*prods)
                r = max(*prods)
            elif self.operator == '__truediv__':
                if l2 > 0:
                    l = l1 / r2 if l1 >= 0 else l1 / l2
                    r = r1 / l2 if r1 >= 0 else r1 / r2
                else:
                    l, r = None, None   # TODO improve
            elif self.operator == '__rtruediv__':
                if l1 > 0:
                    l = l2 / r1 if l2 >= 0 else l2 / l1
                    r = r2 / l1 if r2 >= 0 else r2 / r1
                else:
                    l, r = None, None
            else:
                raise AssertionError(f'unexpected operator {self.operator}')
            return l, r
        elif self.operator in ('__neg__', '__abs__'):
            assert len(self.operands) == 0
            l, r = supportInterval(self.object)
            if self.operator == '__neg__':
                return -r, -l
            elif self.operator == '__abs__':
                if r < 0:
                    return -r, -l
                elif l < 0:
                    return 0, max(-l, r)
                else:
                    return l, r
            else:
                raise AssertionError(f'unexpected operator {self.operator}')
        return None, None

    def __repr__(self):
        return f'{self.object!r}.{self.operator}({argsToString(self.operands)})'
=======
	"""Distribution resulting from passing distributions to a method of a fixed object"""
	def __init__(self, method, obj, args, kwargs, valueType=None):
		args = tuple(toDistribution(arg) for arg in args)
		kwargs = { name: toDistribution(arg) for name, arg in kwargs.items() }
		if valueType is None:
			valueType = get_type_hints(method).get('return')
		super().__init__(*args, *kwargs.values(), valueType=valueType)
		self.method = method
		self.object = obj
		self.arguments = args
		self.kwargs = kwargs

	def sampleGiven(self, value):
		args = []
		for arg in self.arguments:
			if isinstance(arg, StarredDistribution):
				args.extend(value[arg.value])
			else:
				args.append(value[arg])
		kwargs = { name: value[arg] for name, arg in self.kwargs.items() }
		return self.method(self.object, *args, **kwargs)

	def evaluateInner(self, context):
		obj = valueInContext(self.object, context)
		arguments = tuple(valueInContext(arg, context) for arg in self.arguments)
		kwargs = { name: valueInContext(arg, context) for name, arg in self.kwargs.items() }
		return MethodDistribution(self.method, obj, arguments, kwargs)

	def __repr__(self):
		args = argsToString(self.arguments, self.kwargs)
		return f'{self.object!r}.{self.method.__name__}({args})'

def distributionMethod(method):
	"""Decorator for wrapping a method so that it can take distributions as arguments."""
	def helper(wrapped, self, *args, **kwargs):
		args = tuple(toDistribution(arg) for arg in args)
		kwargs = { name: toDistribution(arg) for name, arg in kwargs.items() }
		if any(needsSampling(arg) for arg in itertools.chain(args, kwargs.values())):
			return MethodDistribution(method, self, args, kwargs)
		elif any(needsLazyEvaluation(arg)
		         for arg in itertools.chain(args, kwargs.values())):
			# see analogous comment in distributionFunction
			return makeDelayedFunctionCall(helper, (method, self) + args, kwargs)
		else:
			return method(self, *args, **kwargs)
	try:
		newMethod = decorator.decorate(method, helper, kwsyntax=True)
	except ValueError:
		# See analogous comment in distributionFunction
		@functools.wraps(method)
		def newMethod(*args, **kwargs):
			return helper(method, *args, **kwargs)
	return unpacksDistributions(newMethod)

class AttributeDistribution(Distribution):
	"""Distribution resulting from accessing an attribute of a distribution"""
	def __init__(self, attribute, obj, valueType=None):
		if valueType is None:
			valueType = self.inferType(obj, attribute)
		super().__init__(obj, valueType=valueType)
		self.attribute = attribute
		self.object = obj

	@staticmethod
	def inferType(obj, attribute):
		"""Attempt to infer the type of the given attribute."""
		# If the object's type is known, see if we have an attribute type annotation.
		ty = type_support.underlyingType(obj)
		try:
			hints = get_type_hints(ty)
			attrTy = hints.get(attribute)
			if attrTy:
				return attrTy
		except Exception:
			pass	# couldn't get type annotations

		# We can't tell what the attribute type is.
		return None

	def sampleGiven(self, value):
		obj = value[self.object]
		return getattr(obj, self.attribute)

	def evaluateInner(self, context):
		obj = valueInContext(self.object, context)
		return AttributeDistribution(self.attribute, obj)

	def supportInterval(self):
		obj = self.object
		if isinstance(obj, Options):
			attrs = (getattr(opt, self.attribute) for opt in obj.options)
			return unionOfSupports(supportInterval(attr) for attr in attrs)
		return None, None

	def __call__(self, *args):
		vty = self.object._valueType
		retTy = None
		if vty is not object:
			func = getattr(vty, self.attribute, None)
			if func:
				if isinstance(func, property):
					func = func.fget
				retTy = get_type_hints(func).get('return')
		return OperatorDistribution('__call__', self, args, valueType=retTy)

	def __repr__(self):
		return f'{self.object!r}.{self.attribute}'

class OperatorDistribution(Distribution):
	"""Distribution resulting from applying an operator to one or more distributions"""
	def __init__(self, operator, obj, operands, valueType=None):
		operands = tuple(toDistribution(arg) for arg in operands)
		if valueType is None:
			valueType = self.inferType(obj, operator, operands)
		super().__init__(obj, *operands, valueType=valueType)
		self.operator = operator
		self.object = obj
		self.operands = operands

	@staticmethod
	def inferType(obj, operator, operands):
		"""Attempt to infer the result type of the given operator application."""
		# If the object's type is known, see if we have a return type annotation.
		ty = type_support.underlyingType(obj)
		op = getattr(ty, operator, None)
		if op:
			retTy = get_type_hints(op).get('return')
			if retTy:
				return retTy

		# The supported arithmetic operations on scalars all return scalars.
		def scalar(thing):
			ty = type_support.underlyingType(thing)
			return type_support.canCoerceType(ty, float)
		if scalar(obj) and all(scalar(operand) for operand in operands):
			return float

		# We can't tell what the result type is.
		return None

	def sampleGiven(self, value):
		first = value[self.object]
		rest = [value[child] for child in self.operands]
		op = getattr(first, self.operator)
		result = op(*rest)
		# handle horrible int/float mismatch
		# TODO what is the right way to fix this???
		if result is NotImplemented and isinstance(first, int):
			first = float(first)
			op = getattr(first, self.operator)
			result = op(*rest)
		return result

	def evaluateInner(self, context):
		obj = valueInContext(self.object, context)
		operands = tuple(valueInContext(arg, context) for arg in self.operands)
		return OperatorDistribution(self.operator, obj, operands)

	def supportInterval(self):
		if self.operator in ('__add__', '__radd__', '__sub__', '__rsub__',
		                     '__mul__', '__rmul__', '__truediv__', '__rtruediv__'):
			assert len(self.operands) == 1
			l1, r1 = supportInterval(self.object)
			l2, r2 = supportInterval(self.operands[0])
			if l1 is None or l2 is None or r1 is None or r2 is None:
				return None, None
			if self.operator == '__add__' or self.operator == '__radd__':
				l = l1 + l2
				r = r1 + r2
			elif self.operator == '__sub__':
				l = l1 - r2
				r = r1 - l2
			elif self.operator == '__rsub__':
				l = l2 - r1
				r = r2 - l1
			elif self.operator in ('__mul__', '__rmul__'):
				prods = (l1*l2, l1*r2, r1*l2, r1*r2)
				l = min(*prods)
				r = max(*prods)
			elif self.operator == '__truediv__':
				if l2 > 0:
					l = l1 / r2 if l1 >= 0 else l1 / l2
					r = r1 / l2 if r1 >= 0 else r1 / r2
				else:
					l, r = None, None 	# TODO improve
			elif self.operator == '__rtruediv__':
				if l1 > 0:
					l = l2 / r1 if l2 >= 0 else l2 / l1
					r = r2 / l1 if r2 >= 0 else r2 / r1
				else:
					l, r = None, None
			else:
				raise AssertionError(f'unexpected operator {self.operator}')
			return l, r
		elif self.operator in ('__neg__', '__abs__'):
			assert len(self.operands) == 0
			l, r = supportInterval(self.object)
			if self.operator == '__neg__':
				return -r, -l
			elif self.operator == '__abs__':
				if r < 0:
					return -r, -l
				elif l < 0:
					return 0, max(-l, r)
				else:
					return l, r
			else:
				raise AssertionError(f'unexpected operator {self.operator}')
		return None, None

	def __repr__(self):
		return f'{self.object!r}.{self.operator}({argsToString(self.operands)})'
>>>>>>> ee56a119

# Operators which can be applied to distributions.
# Note that we deliberately do not include comparisons and __bool__,
# since Scenic does not allow control flow to depend on random variables.
allowedOperators = (
    '__neg__',
    '__pos__',
    '__abs__',
    '__round__',
    '__getitem__',
    ('__len__', int),
)
allowedReversibleOperators = {
    '__add__': '+', '__radd__': '+',
    '__sub__': '-', '__rsub__': '-',
    '__mul__': '*', '__rmul__': '*',
    '__truediv__': '/', '__rtruediv__': '/',
    '__floordiv__': '//', '__rfloordiv__': '//',
    '__mod__': '%', '__rmod__': '%',
    '__divmod__': 'divmod()', '__rdivmod__': 'divmod()',
    '__pow__': '**', '__rpow__': '**',
}
def makeOperatorHandler(op, ty):
    # Various special cases to simplify the expression forest by removing some
    # operations that do nothing (such as adding zero to a random number).
    if op in ('__add__', '__radd__', '__sub__'):
        def handler(self, arg):
            if (not isLazy(arg)
                and issubclass(self._valueType, numbers.Number)
                and arg == 0):
                return self
            return OperatorDistribution(op, self, (arg,), valueType=ty)
    elif op in ('__mul__', '__rmul__'):
        def handler(self, arg):
            if not isLazy(arg):
                if issubclass(self._valueType, numbers.Number) and arg == 1:
                    return self
                from scenic.core.vectors import Orientation, globalOrientation
                if issubclass(self._valueType, Orientation) and arg == globalOrientation:
                    return self
            return OperatorDistribution(op, self, (arg,), valueType=ty)
    elif op in ('__truediv__', '__floordiv__', '__pow__'):
        def handler(self, arg):
            if (not isLazy(arg)
                and issubclass(self._valueType, numbers.Number)
                and arg == 1):
                return self
            return OperatorDistribution(op, self, (arg,), valueType=ty)
    else:
        # The general case.
        def handler(self, *args):
            return OperatorDistribution(op, self, args, valueType=ty)
    return handler
for data in allowedOperators:
    if isinstance(data, tuple):
        op, ty = data
    else:
        op = data
        ty = None
    setattr(Distribution, op, makeOperatorHandler(op, ty))
for op in allowedReversibleOperators:
    setattr(Distribution, op, makeOperatorHandler(op, None))

import scenic.core.type_support as type_support

class MultiplexerDistribution(Distribution):
    """Distribution selecting among values based on another distribution."""

    _deterministic = True

    def __init__(self, index, options):
        self.index = index
        self.options = tuple(toDistribution(opt) for opt in options)
        assert len(self.options) > 0
        valueType = type_support.unifyingType(self.options)
        super().__init__(index, *self.options, valueType=valueType)

    def sampleGiven(self, value):
        idx = value[self.index]
        assert 0 <= idx < len(self.options), (idx, len(self.options))
        return value[self.options[idx]]

    def serializeValue(self, values, serializer):
        # We override this method to save space: we don't need to serialize all
        # of our options, only the one we're selecting.
        serializer.writeSamplable(self.index, values)
        choice = self.options[values[self.index]]
        serializer.writeSamplable(choice, values)

    def deserializeValue(self, serializer, values):
        serializer.readSamplable(self.index, values)
        choice = self.options[values[self.index]]
        serializer.readSamplable(choice, values)
        return values[choice]

    def evaluateInner(self, context):
        return type(self)(valueInContext(self.index, context),
                          (valueInContext(opt, context) for opt in self.options))
    def supportInterval(self):
        return unionOfSupports(supportInterval(opt) for opt in self.options)

## Simple distributions

class Range(Distribution):
    """Uniform distribution over a range"""
    def __init__(self, low, high):
        low = type_support.toScalar(low, f'Range endpoint {low} is not a scalar')
        high = type_support.toScalar(high, f'Range endpoint {high} is not a scalar')
        super().__init__(low, high, valueType=float)
        self.low = low
        self.high = high

    def clone(self):
        return type(self)(self.low, self.high)

    def bucket(self, buckets=None):
        if buckets is None:
            buckets = 5
        if not isinstance(buckets, int) or buckets < 1:
            raise ValueError(f'Invalid buckets for Range.bucket: {buckets}')
        if not isinstance(self.low, float) or not isinstance(self.high, float):
            raise RuntimeError(f'Cannot bucket Range with non-constant endpoints')
        endpoints = numpy.linspace(self.low, self.high, buckets+1)
        ranges = []
        for i, left in enumerate(endpoints[:-1]):
            right = endpoints[i+1]
            ranges.append(Range(left, right))
        return Options(ranges)

    def sampleGiven(self, value):
        return random.uniform(value[self.low], value[self.high])

    def evaluateInner(self, context):
        low = valueInContext(self.low, context)
        high = valueInContext(self.high, context)
        return Range(low, high)

    def supportInterval(self):
        return unionOfSupports((supportInterval(self.low), supportInterval(self.high)))

    def __repr__(self):
        return f'Range({self.low!r}, {self.high!r})'

class Normal(Distribution):
    """Normal distribution"""
    def __init__(self, mean, stddev):
        mean = type_support.toScalar(mean, f'Normal mean {mean} is not a scalar')
        stddev = type_support.toScalar(stddev, f'Normal stddev {stddev} is not a scalar')
        super().__init__(mean, stddev, valueType=float)
        self.mean = mean
        self.stddev = stddev

    @staticmethod
    def cdf(mean, stddev, x):
        return (1 + math.erf((x - mean) / (sqrt2 * stddev))) / 2

    @staticmethod
    def cdfinv(mean, stddev, x):
        import scipy    # slow import not often needed
        return mean + (sqrt2 * stddev * scipy.special.erfinv(2*x - 1))

    def clone(self):
        return type(self)(self.mean, self.stddev)

    def bucket(self, buckets=None):
        if not isinstance(self.stddev, float):      # TODO relax restriction?
            raise RuntimeError(f'Cannot bucket Normal with non-constant standard deviation')
        if buckets is None:
            buckets = 5
        if isinstance(buckets, int):
            if buckets < 1:
                raise ValueError(f'Invalid buckets for Normal.bucket: {buckets}')
            elif buckets == 1:
                endpoints = []
            elif buckets == 2:
                endpoints = [0]
            else:
                left = self.stddev * (-(buckets-3)/2 - 0.5)
                right = self.stddev * ((buckets-3)/2 + 0.5)
                endpoints = numpy.linspace(left, right, buckets-1)
        else:
            endpoints = tuple(buckets)
            for i, v in enumerate(endpoints[:-1]):
                if v >= endpoints[i+1]:
                    raise ValueError('Non-increasing bucket endpoints for '
                                     f'Normal.bucket: {endpoints}')
        if len(endpoints) == 0:
            return Options([self.clone()])
        buckets = [(-math.inf, endpoints[0])]
        buckets.extend((v, endpoints[i+1]) for i, v in enumerate(endpoints[:-1]))
        buckets.append((endpoints[-1], math.inf))
        pieces = []
        probs = []
        for left, right in buckets:
            pieces.append(self.mean + TruncatedNormal(0, self.stddev, left, right))
            prob = (Normal.cdf(0, self.stddev, right)
                    - Normal.cdf(0, self.stddev, left))
            probs.append(prob)
        assert math.isclose(math.fsum(probs), 1), probs
        return Options(dict(zip(pieces, probs)))

    def sampleGiven(self, value):
        return random.gauss(value[self.mean], value[self.stddev])

    def evaluateInner(self, context):
        mean = valueInContext(self.mean, context)
        stddev = valueInContext(self.stddev, context)
        return Normal(mean, stddev)

    def __repr__(self):
        return f'Normal({self.mean!r}, {self.stddev!r})'

class TruncatedNormal(Normal):
    """Truncated normal distribution."""
    def __init__(self, mean, stddev, low, high):
        if (not isinstance(low, (float, int))
            or not isinstance(high, (float, int))): # TODO relax restriction?
            raise ValueError('Endpoints of TruncatedNormal must be constant')
        if low >= high:
            raise ValueError('low endpoint of TruncatedNormal must be below high endpoint')
        super().__init__(mean, stddev)
        self.low = low
        self.high = high

    def clone(self):
        return type(self)(self.mean, self.stddev, self.low, self.high)

    def bucket(self, buckets=None):
        if not isinstance(self.stddev, float):      # TODO relax restriction?
            raise RuntimeError('Cannot bucket TruncatedNormal with '
                               'non-constant standard deviation')
        if buckets is None:
            buckets = 5
        if isinstance(buckets, int):
            if buckets < 1:
                raise ValueError(f'Invalid buckets for TruncatedNormal.bucket: {buckets}')
            endpoints = numpy.linspace(self.low, self.high, buckets+1)
        else:
            endpoints = tuple(buckets)
            if len(endpoints) < 2:
                raise ValueError('Too few bucket endpoints for '
                                 f'TruncatedNormal.bucket: {endpoints}')
            if endpoints[0] != self.low or endpoints[-1] != self.high:
                raise ValueError(f'TruncatedNormal.bucket endpoints {endpoints} '
                                 'do not match domain')
            for i, v in enumerate(endpoints[:-1]):
                if v >= endpoints[i+1]:
                    raise ValueError('Non-increasing bucket endpoints for '
                                       f'TruncatedNormal.bucket: {endpoints}')
        pieces, probs = [], []
        for i, left in enumerate(endpoints[:-1]):
            right = endpoints[i+1]
            pieces.append(TruncatedNormal(self.mean, self.stddev, left, right))
            prob = (Normal.cdf(self.mean, self.stddev, right)
                    - Normal.cdf(self.mean, self.stddev, left))
            probs.append(prob)
        return Options(dict(zip(pieces, probs)))

    def sampleGiven(self, value):
        # TODO switch to method less prone to underflow?
        mean, stddev = value[self.mean], value[self.stddev]
        alpha = (self.low - mean) / stddev
        beta = (self.high - mean) / stddev
        alpha_cdf = Normal.cdf(0, 1, alpha)
        beta_cdf = Normal.cdf(0, 1, beta)
        if beta_cdf - alpha_cdf < 1e-15:
            warnings.warn('low precision when sampling TruncatedNormal')
        unif = random.random()
        p = alpha_cdf + unif * (beta_cdf - alpha_cdf)
        return mean + (stddev * Normal.cdfinv(0, 1, p))

    def evaluateInner(self, context):
        mean = valueInContext(self.mean, context)
        stddev = valueInContext(self.stddev, context)
        return TruncatedNormal(mean, stddev, self.low, self.high)

    def supportInterval(self):
        return self.low, self.high

    def __repr__(self):
        return f'TruncatedNormal({self.mean!r}, {self.stddev!r}, {self.low!r}, {self.high!r})'

class DiscreteRange(Distribution):
    """Distribution over a range of integers."""
    def __init__(self, low, high, weights=None, emptyMessage='empty DiscreteRange'):
        if weights:
            if not isinstance(low, int):
                raise TypeError('weighted DiscreteRange left endpoint must be an integer')
            if not isinstance(high, int):
                raise TypeError('weighted DiscreteRange right endpoint must be an integer')
            if not low <= high:
                raise ValueError(f'DiscreteRange lower bound {low} is above upper bound {high}')
            self.low, self.high = low, high
            weights = tuple(weights)
            if len(weights) != high - low + 1:
                raise ValueError('weighted DiscreteRange with wrong number of weights')
            self.weights = weights
            self.cumulativeWeights = tuple(itertools.accumulate(weights))
            self.options = tuple(range(low, high+1))
        else:
            self.low = type_support.toScalar(low, 'DiscreteRange left endpoint not a scalar')
            self.high = type_support.toScalar(high, 'DiscreteRange right endpoint not a scalar')
            self.weights = None
        self.emptyMessage = emptyMessage
        super().__init__(self.low, self.high, valueType=int)

    def clone(self):
        return type(self)(self.low, self.high, self.weights, self.emptyMessage)

    def bucket(self, buckets=None):
        return self.clone()     # already bucketed

    def sampleGiven(self, value):
        if self.weights:
            return random.choices(self.options, cum_weights=self.cumulativeWeights)[0]
        left, right = math.ceil(value[self.low]), math.floor(value[self.high])
        if right < left:
            raise RejectionException(self.emptyMessage)
        return random.randint(left, right)

    def supportInterval(self):
        ll, lh = supportInterval(self.low)
        hl, hh = supportInterval(self.high)
        return ll, hh

    def __repr__(self):
        weights = self.weights
        if all(weight == weights[0] for weight in weights):
            return f'DiscreteRange({self.low!r}, {self.high!r})'
        else:
            return f'DiscreteRange({self.low!r}, {self.high!r}, {self.weights})'

class Options(MultiplexerDistribution):
    """Distribution over a finite list of options.

    Specified by a dict giving probabilities; otherwise uniform over a given iterable.
    """
    def __init__(self, opts):
        if isinstance(opts, dict):
            options, weights = [], []
            for opt, prob in opts.items():
                if not isinstance(prob, (float, int)):
                    raise TypeError(f'discrete distribution weight {prob}'
                                    ' is not a constant number')
                if prob < 0:
                    raise ValueError(f'discrete distribution weight {prob} is negative')
                if prob == 0:
                    continue
                options.append(opt)
                weights.append(prob)
            self.optWeights = dict(zip(options, weights))
        else:
            weights = None
            options = tuple(opts)
            self.optWeights = None
        if len(options) == 0:
            raise RejectionException('tried to make discrete distribution over empty domain!')

        index = self.makeSelector(len(options)-1, weights)
        super().__init__(index, options)

    @staticmethod
    def makeSelector(n, weights):
        return DiscreteRange(0, n, weights)

    def clone(self):
        return type(self)(self.optWeights if self.optWeights else self.options)

    def bucket(self, buckets=None):
        return self.clone()     # already bucketed

    def evaluateInner(self, context):
        if self.optWeights is None:
            return type(self)(valueInContext(opt, context) for opt in self.options)
        else:
            return type(self)({valueInContext(opt, context): wt
                              for opt, wt in self.optWeights.items() })

    def __repr__(self):
        if self.optWeights is not None:
            return f'{type(self).__name__}({self.optWeights!r})'
        else:
            args = ', '.join(repr(opt) for opt in self.options)
            return f'{type(self).__name__}({args})'

@unpacksDistributions
def Uniform(*opts):
    """Uniform distribution over a finite list of options.

    Implemented as an instance of :obj:`Options` when the set of options is known
    statically, and an instance of `UniformDistribution` otherwise.
    """
    if any(isinstance(opt, StarredDistribution) for opt in opts):
        return UniformDistribution(opts)
    else:
        return Options(opts)

class UniformDistribution(Distribution):
    """Uniform distribution over a variable number of options.

    See :obj:`Options` for the more common uniform distribution over a fixed number
    of options. This class is for the special case where iterable unpacking is
    applied to a distribution, so that the number of options is unknown at
    compile time.
    """

    _deterministic = True

    def __init__(self, opts):
        self.options = opts
        valueType = type_support.unifyingType(self.options)
        length = 0
        for opt in opts:
            if isinstance(opt, StarredDistribution):
                length += opt.__len__()
            else:
                length += 1
        self.selector = DiscreteRange(0, length-1,
                                      emptyMessage='uniform distribution over empty domain')
        super().__init__(*self.options, self.selector, valueType=valueType)

    def clone(self):
        return type(self)(self.options)

    def sampleGiven(self, value):
        index = value[self.selector]
        opts = []
        for opt in self.options:
            if isinstance(opt, StarredDistribution):
                opts.extend(value[opt])
            else:
                opts.append(value[opt])
        assert 0 <= index < len(opts)
        return opts[index]

    def evaluateInner(self, context):
        opts = tuple(valueInContext(opt, context) for opt in self.options)
        return UniformDistribution(opts)

    def __repr__(self):
        return f'UniformDistribution({self.options!r})'<|MERGE_RESOLUTION|>--- conflicted
+++ resolved
@@ -14,13 +14,8 @@
 from scenic.core.lazy_eval import (LazilyEvaluable,
     isLazy, needsSampling, dependencies,
     requiredProperties, needsLazyEvaluation, valueInContext, makeDelayedFunctionCall)
-<<<<<<< HEAD
-from scenic.core.utils import DefaultIdentityDict, argsToString, cached, sqrt2
+from scenic.core.utils import DefaultIdentityDict, argsToString, cached, sqrt2, get_type_hints
 from scenic.core.errors import ScenicError, InvalidScenarioError
-=======
-from scenic.core.utils import DefaultIdentityDict, argsToString, cached, sqrt2, get_type_hints
-from scenic.core.errors import RuntimeParseError
->>>>>>> ee56a119
 
 ## Misc
 
@@ -404,7 +399,6 @@
     return val
 
 class FunctionDistribution(Distribution):
-<<<<<<< HEAD
     """Distribution resulting from passing distributions to a function"""
 
     _deterministic = True
@@ -413,7 +407,7 @@
         args = tuple(toDistribution(arg) for arg in args)
         kwargs = { name: toDistribution(arg) for name, arg in kwargs.items() }
         if valueType is None:
-            valueType = typing.get_type_hints(func).get('return')
+            valueType = get_type_hints(func).get('return')
         super().__init__(*args, *kwargs.values(), valueType=valueType)
         self.function = func
         self.arguments = args
@@ -451,51 +445,6 @@
 
     def __repr__(self):
         return f'{self.function.__name__}({argsToString(self.arguments, self.kwargs)})'
-=======
-	"""Distribution resulting from passing distributions to a function"""
-	def __init__(self, func, args, kwargs, support=None, valueType=None):
-		args = tuple(toDistribution(arg) for arg in args)
-		kwargs = { name: toDistribution(arg) for name, arg in kwargs.items() }
-		if valueType is None:
-			valueType = get_type_hints(func).get('return')
-		super().__init__(*args, *kwargs.values(), valueType=valueType)
-		self.function = func
-		self.arguments = args
-		self.kwargs = kwargs
-		self.support = support
-
-	def sampleGiven(self, value):
-		args = []
-		for arg in self.arguments:
-			if isinstance(arg, StarredDistribution):
-				val = value[arg]
-				try:
-					iter(val)
-				except TypeError:	# TODO improve backtrace
-					raise TypeError(f"'{type(val).__name__}' object on line {arg.lineno} "
-					                "is not iterable") from None
-				args.extend(val)
-			else:
-				args.append(value[arg])
-		kwargs = { name: value[arg] for name, arg in self.kwargs.items() }
-		return self.function(*args, **kwargs)
-
-	def evaluateInner(self, context):
-		function = valueInContext(self.function, context)
-		arguments = tuple(valueInContext(arg, context) for arg in self.arguments)
-		kwargs = { name: valueInContext(arg, context) for name, arg in self.kwargs.items() }
-		return FunctionDistribution(function, arguments, kwargs)
-
-	def supportInterval(self):
-		if self.support is None:
-			return None, None
-		subsupports = (supportInterval(arg) for arg in self.arguments)
-		kwss = { name: supportInterval(arg) for name, arg in self.kwargs.items() }
-		return self.support(*subsupports, **kwss)
-
-	def __repr__(self):
-		return f'{self.function.__name__}({argsToString(self.arguments, self.kwargs)})'
->>>>>>> ee56a119
 
 def distributionFunction(wrapped=None, *, support=None, valueType=None):
     """Decorator for wrapping a function so that it can take distributions as arguments.
@@ -557,7 +506,6 @@
         return f'*{self.value!r}'
 
 class MethodDistribution(Distribution):
-<<<<<<< HEAD
     """Distribution resulting from passing distributions to a method of a fixed object"""
 
     _deterministic = True
@@ -566,7 +514,7 @@
         args = tuple(toDistribution(arg) for arg in args)
         kwargs = { name: toDistribution(arg) for name, arg in kwargs.items() }
         if valueType is None:
-            valueType = typing.get_type_hints(method).get('return')
+            valueType = get_type_hints(method).get('return')
         super().__init__(*args, *kwargs.values(), valueType=valueType)
         self.method = method
         self.object = obj
@@ -633,7 +581,7 @@
         """Attempt to infer the type of the given attribute."""
         # If the object's type is known, see if we have an attribute type annotation.
         try:
-            hints = typing.get_type_hints(ty)
+            hints = get_type_hints(ty)
             attrTy = hints.get(attribute)
             if attrTy:
                 return attrTy
@@ -656,7 +604,7 @@
         # Check for a @property defined on the class with a return type
         if (ty is not object and (func := getattr(ty, attribute, None))
             and isinstance(func, property)):
-            return typing.get_type_hints(func.fget).get('return')
+            return get_type_hints(func.fget).get('return')
 
         # We can't tell what the attribute type is.
         return object
@@ -684,7 +632,7 @@
             if func:
                 if isinstance(func, property):
                     func = func.fget
-                retTy = typing.get_type_hints(func).get('return')
+                retTy = get_type_hints(func).get('return')
         return OperatorDistribution('__call__', self, args, valueType=retTy)
 
     def __repr__(self):
@@ -720,7 +668,7 @@
         origin = type_support.get_type_origin(ty)
         op = getattr(origin if origin else ty, operator, None)
         if op:
-            retTy = typing.get_type_hints(op).get('return')
+            retTy = get_type_hints(op).get('return')
             if retTy:
                 return retTy
 
@@ -855,220 +803,6 @@
 
     def __repr__(self):
         return f'{self.object!r}.{self.operator}({argsToString(self.operands)})'
-=======
-	"""Distribution resulting from passing distributions to a method of a fixed object"""
-	def __init__(self, method, obj, args, kwargs, valueType=None):
-		args = tuple(toDistribution(arg) for arg in args)
-		kwargs = { name: toDistribution(arg) for name, arg in kwargs.items() }
-		if valueType is None:
-			valueType = get_type_hints(method).get('return')
-		super().__init__(*args, *kwargs.values(), valueType=valueType)
-		self.method = method
-		self.object = obj
-		self.arguments = args
-		self.kwargs = kwargs
-
-	def sampleGiven(self, value):
-		args = []
-		for arg in self.arguments:
-			if isinstance(arg, StarredDistribution):
-				args.extend(value[arg.value])
-			else:
-				args.append(value[arg])
-		kwargs = { name: value[arg] for name, arg in self.kwargs.items() }
-		return self.method(self.object, *args, **kwargs)
-
-	def evaluateInner(self, context):
-		obj = valueInContext(self.object, context)
-		arguments = tuple(valueInContext(arg, context) for arg in self.arguments)
-		kwargs = { name: valueInContext(arg, context) for name, arg in self.kwargs.items() }
-		return MethodDistribution(self.method, obj, arguments, kwargs)
-
-	def __repr__(self):
-		args = argsToString(self.arguments, self.kwargs)
-		return f'{self.object!r}.{self.method.__name__}({args})'
-
-def distributionMethod(method):
-	"""Decorator for wrapping a method so that it can take distributions as arguments."""
-	def helper(wrapped, self, *args, **kwargs):
-		args = tuple(toDistribution(arg) for arg in args)
-		kwargs = { name: toDistribution(arg) for name, arg in kwargs.items() }
-		if any(needsSampling(arg) for arg in itertools.chain(args, kwargs.values())):
-			return MethodDistribution(method, self, args, kwargs)
-		elif any(needsLazyEvaluation(arg)
-		         for arg in itertools.chain(args, kwargs.values())):
-			# see analogous comment in distributionFunction
-			return makeDelayedFunctionCall(helper, (method, self) + args, kwargs)
-		else:
-			return method(self, *args, **kwargs)
-	try:
-		newMethod = decorator.decorate(method, helper, kwsyntax=True)
-	except ValueError:
-		# See analogous comment in distributionFunction
-		@functools.wraps(method)
-		def newMethod(*args, **kwargs):
-			return helper(method, *args, **kwargs)
-	return unpacksDistributions(newMethod)
-
-class AttributeDistribution(Distribution):
-	"""Distribution resulting from accessing an attribute of a distribution"""
-	def __init__(self, attribute, obj, valueType=None):
-		if valueType is None:
-			valueType = self.inferType(obj, attribute)
-		super().__init__(obj, valueType=valueType)
-		self.attribute = attribute
-		self.object = obj
-
-	@staticmethod
-	def inferType(obj, attribute):
-		"""Attempt to infer the type of the given attribute."""
-		# If the object's type is known, see if we have an attribute type annotation.
-		ty = type_support.underlyingType(obj)
-		try:
-			hints = get_type_hints(ty)
-			attrTy = hints.get(attribute)
-			if attrTy:
-				return attrTy
-		except Exception:
-			pass	# couldn't get type annotations
-
-		# We can't tell what the attribute type is.
-		return None
-
-	def sampleGiven(self, value):
-		obj = value[self.object]
-		return getattr(obj, self.attribute)
-
-	def evaluateInner(self, context):
-		obj = valueInContext(self.object, context)
-		return AttributeDistribution(self.attribute, obj)
-
-	def supportInterval(self):
-		obj = self.object
-		if isinstance(obj, Options):
-			attrs = (getattr(opt, self.attribute) for opt in obj.options)
-			return unionOfSupports(supportInterval(attr) for attr in attrs)
-		return None, None
-
-	def __call__(self, *args):
-		vty = self.object._valueType
-		retTy = None
-		if vty is not object:
-			func = getattr(vty, self.attribute, None)
-			if func:
-				if isinstance(func, property):
-					func = func.fget
-				retTy = get_type_hints(func).get('return')
-		return OperatorDistribution('__call__', self, args, valueType=retTy)
-
-	def __repr__(self):
-		return f'{self.object!r}.{self.attribute}'
-
-class OperatorDistribution(Distribution):
-	"""Distribution resulting from applying an operator to one or more distributions"""
-	def __init__(self, operator, obj, operands, valueType=None):
-		operands = tuple(toDistribution(arg) for arg in operands)
-		if valueType is None:
-			valueType = self.inferType(obj, operator, operands)
-		super().__init__(obj, *operands, valueType=valueType)
-		self.operator = operator
-		self.object = obj
-		self.operands = operands
-
-	@staticmethod
-	def inferType(obj, operator, operands):
-		"""Attempt to infer the result type of the given operator application."""
-		# If the object's type is known, see if we have a return type annotation.
-		ty = type_support.underlyingType(obj)
-		op = getattr(ty, operator, None)
-		if op:
-			retTy = get_type_hints(op).get('return')
-			if retTy:
-				return retTy
-
-		# The supported arithmetic operations on scalars all return scalars.
-		def scalar(thing):
-			ty = type_support.underlyingType(thing)
-			return type_support.canCoerceType(ty, float)
-		if scalar(obj) and all(scalar(operand) for operand in operands):
-			return float
-
-		# We can't tell what the result type is.
-		return None
-
-	def sampleGiven(self, value):
-		first = value[self.object]
-		rest = [value[child] for child in self.operands]
-		op = getattr(first, self.operator)
-		result = op(*rest)
-		# handle horrible int/float mismatch
-		# TODO what is the right way to fix this???
-		if result is NotImplemented and isinstance(first, int):
-			first = float(first)
-			op = getattr(first, self.operator)
-			result = op(*rest)
-		return result
-
-	def evaluateInner(self, context):
-		obj = valueInContext(self.object, context)
-		operands = tuple(valueInContext(arg, context) for arg in self.operands)
-		return OperatorDistribution(self.operator, obj, operands)
-
-	def supportInterval(self):
-		if self.operator in ('__add__', '__radd__', '__sub__', '__rsub__',
-		                     '__mul__', '__rmul__', '__truediv__', '__rtruediv__'):
-			assert len(self.operands) == 1
-			l1, r1 = supportInterval(self.object)
-			l2, r2 = supportInterval(self.operands[0])
-			if l1 is None or l2 is None or r1 is None or r2 is None:
-				return None, None
-			if self.operator == '__add__' or self.operator == '__radd__':
-				l = l1 + l2
-				r = r1 + r2
-			elif self.operator == '__sub__':
-				l = l1 - r2
-				r = r1 - l2
-			elif self.operator == '__rsub__':
-				l = l2 - r1
-				r = r2 - l1
-			elif self.operator in ('__mul__', '__rmul__'):
-				prods = (l1*l2, l1*r2, r1*l2, r1*r2)
-				l = min(*prods)
-				r = max(*prods)
-			elif self.operator == '__truediv__':
-				if l2 > 0:
-					l = l1 / r2 if l1 >= 0 else l1 / l2
-					r = r1 / l2 if r1 >= 0 else r1 / r2
-				else:
-					l, r = None, None 	# TODO improve
-			elif self.operator == '__rtruediv__':
-				if l1 > 0:
-					l = l2 / r1 if l2 >= 0 else l2 / l1
-					r = r2 / l1 if r2 >= 0 else r2 / r1
-				else:
-					l, r = None, None
-			else:
-				raise AssertionError(f'unexpected operator {self.operator}')
-			return l, r
-		elif self.operator in ('__neg__', '__abs__'):
-			assert len(self.operands) == 0
-			l, r = supportInterval(self.object)
-			if self.operator == '__neg__':
-				return -r, -l
-			elif self.operator == '__abs__':
-				if r < 0:
-					return -r, -l
-				elif l < 0:
-					return 0, max(-l, r)
-				else:
-					return l, r
-			else:
-				raise AssertionError(f'unexpected operator {self.operator}')
-		return None, None
-
-	def __repr__(self):
-		return f'{self.object!r}.{self.operator}({argsToString(self.operands)})'
->>>>>>> ee56a119
 
 # Operators which can be applied to distributions.
 # Note that we deliberately do not include comparisons and __bool__,
