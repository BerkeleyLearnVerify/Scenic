<<<<<<< HEAD
from copy import deepcopy
from functools import cached_property, reduce
=======
import ast
from copy import copy, deepcopy
from functools import cached_property
import itertools
>>>>>>> 92871bed
from math import prod

from pacti.contracts import PropositionalIoContract

from scenic.contracts.components import ActionComponent, BaseComponent, ComposeComponent
from scenic.contracts.contracts import ContractResult, VerificationTechnique
import scenic.contracts.specifications as specs
from scenic.core.distributions import Options, Range
from scenic.syntax.compiler import NameFinder, NameSwapTransformer


def nodeNames(node):
    nf = NameFinder()
    nf.visit(node)
    return nf.names


class Composition(VerificationTechnique):
    def __init__(
        self,
        ## Compiler Provided ##
        component,
        sub_stmts,
        environment,
    ):
        ## Initialization ##
        # Store parameters
        self.component = component
        self.sub_stmts = sub_stmts

        # Ensure all sub statements are of a valid form
        for stmt in self.sub_stmts:
            assert isinstance(stmt, VerificationTechnique)

        # Extract subcomponents and connections if applicable
        subcomponents = (
            component.subcomponents if isinstance(component, ComposeComponent) else {}
        )
        connections = (
            component.connections if isinstance(component, ComposeComponent) else []
        )

        # Check that all sub-statements are applied to this component
        # or one of it's direct sub-components.
        for stmt in self.sub_stmts:
            assert stmt.component is component or stmt.component in subcomponents.values()

        ## Composition checks ##
        import scenic.contracts.veneer as contracts_veneer

        # Compute general port-variable mapping
        # Encoding map is a dictionary mapping tuples (port_name, subcomponent_name)
        # to a temporary variable. Top level ports have None as subcomponent name.
        self.encoding_map = {}
        self.var_num = 0

        # Assign variables to all connections
        for source, dest in connections:
            # Check if we already have a temporary variable name and if not
            # come up with a new intermediate variable name.
            temp_var_name = (
                self.encoding_map[source]
                if source in self.encoding_map
                else self.tempVarName()
            )

            # Map both variables to the new name
            self.encoding_map[source] = temp_var_name
            self.encoding_map[dest] = temp_var_name

        # Assign any remaining subcomponent port variables to temp names
        for sc_name, sc_obj in subcomponents.items():
            ports = list(sc_obj.inputs_types.keys()) + list(sc_obj.outputs_types.keys())

            for port in ports:
                key = (port, sc_name)

                if key not in self.encoding_map:
                    self.encoding_map[key] = self.tempVarName()

        # Assign any remaining top level port variables to temp names
        tl_ports = list(self.component.inputs_types.keys()) + list(
            self.component.outputs_types.keys()
        )
        for port in tl_ports:
            key = (port, None)

            if key not in self.encoding_map:
                self.encoding_map[key] = self.tempVarName()

        # Compute which temporary variables are internal/external.
        input_temp_vars = {
            var
            for key, var in self.encoding_map.items()
            if key[1] is None and key[0] in self.component.inputs_types
        }
        output_temp_vars = {
            var
            for key, var in self.encoding_map.items()
            if key[1] is None and key[0] in self.component.outputs_types
        }
        internal_temp_vars = set(self.encoding_map.values()) - (
            input_temp_vars | output_temp_vars
        )

        # Compute encoding transformer for each subcomponent and the top level component
        # The encoding transformer should encode all port variables to the appropriate
        # temp variable.
        self.encoding_transformers = {}

        # Subcomponents
        for subcomponent in subcomponents:
            name_map = {}

            for source_info, target_name in self.encoding_map.items():
                if source_info[1] == subcomponent:
                    name_map[source_info[0]] = target_name

            self.encoding_transformers[
                self.component.subcomponents[subcomponent]
            ] = NameSwapTransformer(name_map)

        # Top level component
        name_map = {}
        for source_info, target_name in self.encoding_map.items():
            if source_info[1] == None:
                name_map[source_info[0]] = target_name

        self.encoding_transformers[self.component] = NameSwapTransformer(name_map)

        # Compute decoding transformer for assumptions and guarantees
        # We need two decoding transformers because temp variables can get mapped to different
        # final variables depending on whether or not they're in an assumption or guarantee
        # (specifically in the case where a variable is passed through a component unchanged).
        assumption_decoding_map = {}
        for port in self.component.inputs_types.keys():
            assumption_decoding_map[self.encoding_map[((port, None))]] = port
        assumption_decoding_transformer = NameSwapTransformer(assumption_decoding_map)

        guarantee_decoding_map = {}
        for port in itertools.chain(
            self.component.outputs_types.keys(), self.component.inputs_types.keys()
        ):
            guarantee_decoding_map[self.encoding_map[((port, None))]] = port
        guarantee_decoding_transformer = NameSwapTransformer(guarantee_decoding_map)

        # Initialize syntaxMappings
        syntaxMappings = {}

        # Convert all sub_stmts to PACTI contracts and order/cluster according to sub-component
        stmt_groups = [[] for _ in range(len(self.sub_stmts))]
        stmt_group_loc = {stmt: pos for pos, stmt in enumerate(self.sub_stmts)}

        for sub_stmt in self.sub_stmts:
<<<<<<< HEAD
            # Copy and encode variables for assumptions and guarantees
            encoding_transformer = encoding_transformers[sub_stmt.component]
=======
            encoding_transformer = self.encoding_transformers[sub_stmt.component]

            ## Copy and encode assumptions and guarantees ##
>>>>>>> 92871bed
            assumptions = [deepcopy(spec) for spec in sub_stmt.assumptions]
            guarantees = [deepcopy(spec) for spec in sub_stmt.guarantees]

            for spec in assumptions + guarantees:
                spec.applyAtomicTransformer(encoding_transformer)

<<<<<<< HEAD
            # Convert all assumptions and guarantees to PACTI-compatible strings
            pstring_assumptions = [a.toPACTIStr(syntaxMappings) for a in assumptions]
            pstring_guarantees = [g.toPACTIStr(syntaxMappings) for g in guarantees]

            # Encode IO variables, create PACTI contract, and store it in the appropriate group
            encoded_input_vars = [
                encoding_transformer.name_map[i]
                for i in sub_stmt.component.inputs_types.keys()
            ]
            encoded_output_vars = [
                encoding_transformer.name_map[o]
                for o in sub_stmt.component.outputs_types.keys()
            ]

            pacti_contract = PropositionalIoContract.from_strings(
                input_vars=encoded_input_vars,
                output_vars=encoded_output_vars,
                assumptions=pstring_assumptions,
                guarantees=pstring_guarantees,
            )

            stmt_groups[stmt_group_loc[sub_stmt]].append(pacti_contract)

        # Merge all groups, then compose in order.
        merged_contracts = [
            reduce(lambda x, y: x.merge(y), group) for group in stmt_groups
        ]
        composed_contract = reduce(lambda x, y: x.compose(y), merged_contracts)

        breakpoint()
        pass

        # #### START TODO: REPLACE THIS BLOCK WITH PACTI
        # # Move through sub_stmts linearly, checking assumptions and accumulating guarantees
        # tl_assumptions = []
        # tl_guarantees = []

        # for sub_stmt in self.sub_stmts:
        #     encoding_transformer = encoding_transformers[sub_stmt.component]

        #     ## Copy and encode assumptions and guarantees ##
        #     assumptions = [deepcopy(spec) for spec in sub_stmt.assumptions]
        #     guarantees = [deepcopy(spec) for spec in sub_stmt.guarantees]

        #     for spec in assumptions + guarantees:
        #         spec.applyAtomicTransformer(encoding_transformer)

        #     ## Split out purely external assumptions.
        #     # External assumptions can be moved to the top level contract
        #     internal_assumptions = []

        #     for assumption in assumptions:
        #         names = assumption.getAtomicNames()
        #         temp_var_names = self.extractTempVars(names)
        #         if temp_var_names <= input_temp_vars:
        #             tl_assumptions.append(assumption)
        #         else:
        #             internal_assumptions.append(assumption)

        #     ## Attempt to discharge all internal assumptions using accumulated top-level
        #     ## assumptions and guarantees.
        #     for assumption in internal_assumptions:
        #         # TACTIC 1: Discharge if we already have this assumption in our accumulated
        #         # assumptions and guarantees.
        #         if any(assumption == spec for spec in tl_assumptions + tl_guarantees):
        #             continue

        #         # We couldn't prove this assumption :(
        #         ## DEBUG ##
        #         print("Assumptions:")
        #         for a in tl_assumptions:
        #             print(f"    {a}")

        #         print("Guarantees:")
        #         for g in tl_guarantees:
        #             print(f"    {g}")
        #         breakpoint()

        #     ## Add guarantees to accumulated top-level guarantees
        #     tl_guarantees += guarantees

        #     ## Simplify assumptions and guarantees, removing duplicates
        #     new_tl_assumptions = []
        #     for spec in tl_assumptions:
        #         if not any(spec == e_spec for e_spec in new_tl_assumptions):
        #             new_tl_assumptions.append(spec)
        #     tl_assumptions = new_tl_assumptions

        #     new_tl_guarantees = []
        #     for spec in tl_guarantees:
        #         if not any(spec == e_spec for e_spec in new_tl_guarantees) and not any(
        #             spec == e_spec for e_spec in new_tl_assumptions
        #         ):
        #             new_tl_guarantees.append(spec)
        #     tl_guarantees = new_tl_guarantees

        #     #### END TODO: REPLACE THIS BLOCK WITH PACTI
=======
            #### START TODO: REPLACE THIS BLOCK WITH PACTI

            ## Split out purely external assumptions.
            # External assumptions can be moved to the top level contract
            internal_assumptions = []

            for assumption in assumptions:
                names = assumption.getAtomicNames()
                temp_var_names = self.extractTempVars(names)
                if temp_var_names <= input_temp_vars:
                    tl_assumptions.append(assumption)
                else:
                    internal_assumptions.append(assumption)

            ## Attempt to discharge all internal assumptions using accumulated top-level
            ## assumptions and guarantees.
            for assumption in internal_assumptions:
                # TACTIC 1: Discharge if we already have this assumption in our accumulated
                # assumptions and guarantees.
                if any(assumption == spec for spec in tl_assumptions + tl_guarantees):
                    continue

                # We couldn't prove this assumption :(
                ## DEBUG ##
                print("Assumptions:")
                for a in tl_assumptions:
                    print(f"    {a}")

                print("Guarantees:")
                for g in tl_guarantees:
                    print(f"    {g}")
                assert False
                breakpoint()

            ## Add guarantees to accumulated top-level guarantees
            tl_guarantees += guarantees

            ## Simplify assumptions and guarantees, removing duplicates
            new_tl_assumptions = []
            for spec in tl_assumptions:
                if not any(spec == e_spec for e_spec in new_tl_assumptions):
                    new_tl_assumptions.append(spec)
            tl_assumptions = new_tl_assumptions

            new_tl_guarantees = []
            for spec in tl_guarantees:
                if not any(spec == e_spec for e_spec in new_tl_guarantees) and not any(
                    spec == e_spec for e_spec in new_tl_assumptions
                ):
                    new_tl_guarantees.append(spec)
            tl_guarantees = new_tl_guarantees

            #### END TODO: REPLACE THIS BLOCK WITH PACTI
>>>>>>> 92871bed

        ## Decode top level assumptions and guarantees ##
        # If any assumptions are still using internal temporary variable names after decoding, then
        # they are internal assumptions which are are not being satisfied, and this is not a valid
        # IO contract and we should raise an assertion, as PACTI should handle this.
        # If any guarantees are still using internal temporary variable names after decoding, then
        # they're internal guarantees which aren't relevant to our composition and we should raise
        # an assertion, as PACTI should handle this.
        for spec in tl_assumptions:
            spec.applyAtomicTransformer(assumption_decoding_transformer)
        for spec in tl_guarantees:
            spec.applyAtomicTransformer(guarantee_decoding_transformer)

        for spec in tl_assumptions:  # tl_assumptions + tl_guarantees
            assert len(self.extractTempVars(spec.getAtomicNames())) == 0

        # TODO: Replace this with assertion above when PACTI implemented
        valid_guarantees = [
            spec
            for spec in tl_guarantees
            if len(self.extractTempVars(spec.getAtomicNames())) == 0
        ]

        ## TODO: Deprecate below with PACTI integration
        ## Try to salvage other guarantees
        dropped_guarantees = [
            spec
            for spec in tl_guarantees
            if len(self.extractTempVars(spec.getAtomicNames())) != 0
        ]

        while dropped_guarantees:
            g1 = dropped_guarantees.pop(0)

            if isinstance(g1, specs.Always) and isinstance(g1.sub, specs.Implies):
                for g2 in filter(
                    lambda x: isinstance(x, specs.Always)
                    and isinstance(x.sub, specs.Implies),
                    dropped_guarantees,
                ):
                    g1_a, g1_b = g1.sub.sub1, g1.sub.sub2
                    g2_a, g2_b = g2.sub.sub1, g2.sub.sub2

                    if g1_b == g2_a:
                        new_g = specs.Always(specs.Implies(g1_a, g2_b))

                        if len(self.extractTempVars(new_g.getAtomicNames())) == 0:
                            valid_guarantees.append(new_g)

        ## Store assumptions and guarantees
        self._assumptions = tl_assumptions
        self._guarantees = valid_guarantees

        # TODO: Clear atomic source syntax strings?

    @cached_property
    def assumptions(self):
        return self._assumptions

    @cached_property
    def guarantees(self):
        return self._guarantees

    def verify(self):
        sub_results = [stmt.verify() for stmt in self.sub_stmts]
        return CompositionContractResult(
            self.assumptions, self.guarantees, self.component, sub_results
        )

    def tempVarName(self):
        var_name = f"SCENIC_INTERNAL_VAR_{self.var_num}"
        self.var_num += 1
        return var_name

    @staticmethod
    def isTempVar(var):
        return var.startswith("SCENIC_INTERNAL_VAR_")

    @staticmethod
    def extractTempVars(var_iterable):
        return {var for var in var_iterable if Composition.isTempVar(var)}


class CompositionContractResult(ContractResult):
    def __init__(self, assumptions, guarantees, component, sub_results):
        super().__init__(assumptions, guarantees, component)
        self.sub_results = sub_results

    @cached_property
    def correctness(self):
        correctness_gaps = [1 - result.correctness for result in self.sub_results]
        overall_correctness_gap = sum(correctness_gaps)
        return max(0, 1 - overall_correctness_gap)

    @cached_property
    def confidence(self):
        return prod(result.confidence for result in self.sub_results)

    @property
    def evidenceSummary(self):
        return "\n".join(str(result) for result in self.sub_results)


class Merge(VerificationTechnique):
    def __init__(self, sub_stmts, component, environment):
        ## Initialization ##
        # Store parameters
        self.component = component
        self.sub_stmts = sub_stmts
        self.environment = environment

        # Ensure all sub statements are of a valid form
        for stmt in self.sub_stmts:
            assert isinstance(stmt, VerificationTechnique)

        # Check that all sub-statements are applied to this component
        for stmt in self.sub_stmts:
            assert stmt.component is self.component

        # TODO: Handle more than two statements
        assert len(self.sub_stmts) == 2

        assert (
            sub_stmts[0].guarantees == sub_stmts[1].guarantees
        ), "Merged guarantees are not equivalent"

        assumptions_1 = copy(sub_stmts[0].assumptions)
        assumptions_2 = copy(sub_stmts[1].assumptions)

        def standardize_spec(spec):
            if isinstance(spec, specs.Not):
                return (True, spec.sub)

            return (False, spec)

        split_specs = None

        for a1, a2 in itertools.product(assumptions_1, assumptions_2):
            sa1 = standardize_spec(a1)
            sa2 = standardize_spec(a2)

            if (sa1[0] != sa2[0]) and (sa1[1] == sa2[1]):
                # Found a split
                split_specs = (a1, a2)
                break

        assert (
            split_specs is not None
        ), "Couldn't find a pair of assumptions that split the space"

        # Determine probability of each side of the split
        prob1, _ = self.getSpecProb(split_specs[0])
        prob2, _ = self.getSpecProb(split_specs[1])
        assert (prob1 is not None) or (prob2 is not None)
        assert prob1 + prob2 == 1.0

        self.result_weights = (prob1, prob2)
        self.guarantees = deepcopy(sub_stmts[0].guarantees)

        assumptions_1.remove(split_specs[0])
        assumptions_2.remove(split_specs[1])

        assert assumptions_1 == assumptions_2

        self.assumptions = deepcopy(assumptions_1)

    # TODO: Better handling for this. Right now we have a pretty brittle way of asserting
    # probs are computed properly.
    def getSpecProb(self, spec):
        def extractConstant(spec):
            if isinstance(spec, specs.ConstantSpecNode):
                return spec.value

        def extractDist(spec):
            if (
                isinstance(spec, specs.Atomic)
                and isinstance(spec.ast, ast.Subscript)
                and isinstance(spec.ast.value, ast.Name)
                and spec.ast.value.id == "params"
            ):
                assert isinstance(spec.ast.slice.value, str)
                param_name = spec.ast.slice.value

                return param_name, self.environment.params[param_name]

        if isinstance(spec, specs.Not):
            sub_call = self.getSpecProb(spec.sub)
            return 1 - sub_call[0], sub_call[1]
        elif isinstance(spec, specs.And):
            sub_calls = [self.getSpecProb(sub) for sub in spec.subs]
            deps = list(itertools.chain(*[sub[1] for sub in sub_calls]))
            assert len(deps) == len(set(deps))
            return prod(sub[0] for sub in sub_calls), set(deps)
        elif isinstance(spec, specs.Or):
            sub_calls = [self.getSpecProb(sub) for sub in spec.subs]
            deps = set(itertools.chain(*[sub[1] for sub in sub_calls]))
            assert set(sub_calls[0][1]) == deps
            return 1 - prod((1 - sub[0]) for sub in sub_calls), deps
        elif isinstance(spec, specs.Equal) or isinstance(spec, specs.GE):
            if (extractConstant(spec.sub1) is not None) and (
                extractDist(spec.sub2) is not None
            ):
                val = extractConstant(spec.sub1)
                dist = extractDist(spec.sub2)
            elif (extractConstant(spec.sub2) is not None) and (
                extractDist(spec.sub1) is not None
            ):
                val = extractConstant(spec.sub2)
                dist = extractDist(spec.sub1)
            else:
                assert False

            deps, dist = dist

            if isinstance(dist, Options):
                assert isinstance(spec, specs.Equal)
                for opt, weight in dist.optWeights.items():
                    if opt == val:
                        return weight, (deps,)
                assert False
            elif isinstance(dist, Range):
                assert isinstance(spec, specs.GE)
                if dist.high <= val:
                    return 0, (deps,)
                else:
                    prob = (dist.high - val) / (dist.high - dist.low)
                    return prob, (deps,)

        breakpoint()

        assert False

    @cached_property
    def assumptions(self):
        return self._assumptions

    @cached_property
    def guarantees(self):
        return self._guarantees

    def verify(self):
        sub_results = [stmt.verify() for stmt in self.sub_stmts]
        return MergeContractResult(
            self.assumptions,
            self.guarantees,
            self.component,
            sub_results,
            self.result_weights,
        )


class MergeContractResult(ContractResult):
    def __init__(self, assumptions, guarantees, component, sub_results, result_weights):
        super().__init__(assumptions, guarantees, component)
        self.sub_results = sub_results
        self.result_weights = result_weights

    @cached_property
    def correctness(self):
        overall_correctness = 0
        for i, stmt in enumerate(self.sub_results):
            weight = self.result_weights[i]
            overall_correctness += stmt.correctness * weight
        return overall_correctness

    @cached_property
    def confidence(self):
        return prod(result.confidence for result in self.sub_results)

    @property
    def evidenceSummary(self):
        summary = "Result Merge:\n"
        for i, result in enumerate(self.sub_results):
            summary += f"Sub Result (Weight={self.result_weights[i]:.2f}, Sub-correctness={result.correctness*self.result_weights[i]:.2f}):\n{result}\n"
        return summary<|MERGE_RESOLUTION|>--- conflicted
+++ resolved
@@ -1,12 +1,7 @@
-<<<<<<< HEAD
-from copy import deepcopy
-from functools import cached_property, reduce
-=======
 import ast
 from copy import copy, deepcopy
-from functools import cached_property
+from functools import cached_property, reduce
 import itertools
->>>>>>> 92871bed
 from math import prod
 
 from pacti.contracts import PropositionalIoContract
@@ -161,21 +156,15 @@
         stmt_group_loc = {stmt: pos for pos, stmt in enumerate(self.sub_stmts)}
 
         for sub_stmt in self.sub_stmts:
-<<<<<<< HEAD
-            # Copy and encode variables for assumptions and guarantees
-            encoding_transformer = encoding_transformers[sub_stmt.component]
-=======
             encoding_transformer = self.encoding_transformers[sub_stmt.component]
 
             ## Copy and encode assumptions and guarantees ##
->>>>>>> 92871bed
             assumptions = [deepcopy(spec) for spec in sub_stmt.assumptions]
             guarantees = [deepcopy(spec) for spec in sub_stmt.guarantees]
 
             for spec in assumptions + guarantees:
                 spec.applyAtomicTransformer(encoding_transformer)
 
-<<<<<<< HEAD
             # Convert all assumptions and guarantees to PACTI-compatible strings
             pstring_assumptions = [a.toPACTIStr(syntaxMappings) for a in assumptions]
             pstring_guarantees = [g.toPACTIStr(syntaxMappings) for g in guarantees]
@@ -208,126 +197,61 @@
         breakpoint()
         pass
 
-        # #### START TODO: REPLACE THIS BLOCK WITH PACTI
-        # # Move through sub_stmts linearly, checking assumptions and accumulating guarantees
-        # tl_assumptions = []
-        # tl_guarantees = []
-
-        # for sub_stmt in self.sub_stmts:
-        #     encoding_transformer = encoding_transformers[sub_stmt.component]
-
-        #     ## Copy and encode assumptions and guarantees ##
-        #     assumptions = [deepcopy(spec) for spec in sub_stmt.assumptions]
-        #     guarantees = [deepcopy(spec) for spec in sub_stmt.guarantees]
-
-        #     for spec in assumptions + guarantees:
-        #         spec.applyAtomicTransformer(encoding_transformer)
-
-        #     ## Split out purely external assumptions.
-        #     # External assumptions can be moved to the top level contract
-        #     internal_assumptions = []
-
-        #     for assumption in assumptions:
-        #         names = assumption.getAtomicNames()
-        #         temp_var_names = self.extractTempVars(names)
-        #         if temp_var_names <= input_temp_vars:
-        #             tl_assumptions.append(assumption)
-        #         else:
-        #             internal_assumptions.append(assumption)
-
-        #     ## Attempt to discharge all internal assumptions using accumulated top-level
-        #     ## assumptions and guarantees.
-        #     for assumption in internal_assumptions:
-        #         # TACTIC 1: Discharge if we already have this assumption in our accumulated
-        #         # assumptions and guarantees.
-        #         if any(assumption == spec for spec in tl_assumptions + tl_guarantees):
-        #             continue
-
-        #         # We couldn't prove this assumption :(
-        #         ## DEBUG ##
-        #         print("Assumptions:")
-        #         for a in tl_assumptions:
-        #             print(f"    {a}")
-
-        #         print("Guarantees:")
-        #         for g in tl_guarantees:
-        #             print(f"    {g}")
-        #         breakpoint()
-
-        #     ## Add guarantees to accumulated top-level guarantees
-        #     tl_guarantees += guarantees
-
-        #     ## Simplify assumptions and guarantees, removing duplicates
-        #     new_tl_assumptions = []
-        #     for spec in tl_assumptions:
-        #         if not any(spec == e_spec for e_spec in new_tl_assumptions):
-        #             new_tl_assumptions.append(spec)
-        #     tl_assumptions = new_tl_assumptions
-
-        #     new_tl_guarantees = []
-        #     for spec in tl_guarantees:
-        #         if not any(spec == e_spec for e_spec in new_tl_guarantees) and not any(
-        #             spec == e_spec for e_spec in new_tl_assumptions
-        #         ):
-        #             new_tl_guarantees.append(spec)
-        #     tl_guarantees = new_tl_guarantees
-
-        #     #### END TODO: REPLACE THIS BLOCK WITH PACTI
-=======
-            #### START TODO: REPLACE THIS BLOCK WITH PACTI
-
-            ## Split out purely external assumptions.
-            # External assumptions can be moved to the top level contract
-            internal_assumptions = []
-
-            for assumption in assumptions:
-                names = assumption.getAtomicNames()
-                temp_var_names = self.extractTempVars(names)
-                if temp_var_names <= input_temp_vars:
-                    tl_assumptions.append(assumption)
-                else:
-                    internal_assumptions.append(assumption)
-
-            ## Attempt to discharge all internal assumptions using accumulated top-level
-            ## assumptions and guarantees.
-            for assumption in internal_assumptions:
-                # TACTIC 1: Discharge if we already have this assumption in our accumulated
-                # assumptions and guarantees.
-                if any(assumption == spec for spec in tl_assumptions + tl_guarantees):
-                    continue
-
-                # We couldn't prove this assumption :(
-                ## DEBUG ##
-                print("Assumptions:")
-                for a in tl_assumptions:
-                    print(f"    {a}")
-
-                print("Guarantees:")
-                for g in tl_guarantees:
-                    print(f"    {g}")
-                assert False
-                breakpoint()
-
-            ## Add guarantees to accumulated top-level guarantees
-            tl_guarantees += guarantees
-
-            ## Simplify assumptions and guarantees, removing duplicates
-            new_tl_assumptions = []
-            for spec in tl_assumptions:
-                if not any(spec == e_spec for e_spec in new_tl_assumptions):
-                    new_tl_assumptions.append(spec)
-            tl_assumptions = new_tl_assumptions
-
-            new_tl_guarantees = []
-            for spec in tl_guarantees:
-                if not any(spec == e_spec for e_spec in new_tl_guarantees) and not any(
-                    spec == e_spec for e_spec in new_tl_assumptions
-                ):
-                    new_tl_guarantees.append(spec)
-            tl_guarantees = new_tl_guarantees
-
-            #### END TODO: REPLACE THIS BLOCK WITH PACTI
->>>>>>> 92871bed
+        """
+        #### START TODO: REPLACE THIS BLOCK WITH PACTI
+
+        ## Split out purely external assumptions.
+        # External assumptions can be moved to the top level contract
+        internal_assumptions = []
+
+        for assumption in assumptions:
+            names = assumption.getAtomicNames()
+            temp_var_names = self.extractTempVars(names)
+            if temp_var_names <= input_temp_vars:
+                tl_assumptions.append(assumption)
+            else:
+                internal_assumptions.append(assumption)
+
+        ## Attempt to discharge all internal assumptions using accumulated top-level
+        ## assumptions and guarantees.
+        for assumption in internal_assumptions:
+            # TACTIC 1: Discharge if we already have this assumption in our accumulated
+            # assumptions and guarantees.
+            if any(assumption == spec for spec in tl_assumptions + tl_guarantees):
+                continue
+
+            # We couldn't prove this assumption :(
+            ## DEBUG ##
+            print("Assumptions:")
+            for a in tl_assumptions:
+                print(f"    {a}")
+
+            print("Guarantees:")
+            for g in tl_guarantees:
+                print(f"    {g}")
+            assert False
+            breakpoint()
+
+        ## Add guarantees to accumulated top-level guarantees
+        tl_guarantees += guarantees
+
+        ## Simplify assumptions and guarantees, removing duplicates
+        new_tl_assumptions = []
+        for spec in tl_assumptions:
+            if not any(spec == e_spec for e_spec in new_tl_assumptions):
+                new_tl_assumptions.append(spec)
+        tl_assumptions = new_tl_assumptions
+
+        new_tl_guarantees = []
+        for spec in tl_guarantees:
+            if not any(spec == e_spec for e_spec in new_tl_guarantees) and not any(
+                spec == e_spec for e_spec in new_tl_assumptions
+            ):
+                new_tl_guarantees.append(spec)
+        tl_guarantees = new_tl_guarantees
+
+        #### END TODO: REPLACE THIS BLOCK WITH PACTI
+        """
 
         ## Decode top level assumptions and guarantees ##
         # If any assumptions are still using internal temporary variable names after decoding, then
