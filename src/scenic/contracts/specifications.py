from abc import ABC, abstractmethod
import ast
from copy import copy, deepcopy
from itertools import chain, zip_longest

import scenic.core.propositions as propositions
import scenic.syntax.ast as scenic_ast
from scenic.syntax.compiler import NameFinder


class ASTSpecTransformer:
    def __init__(self, defSyntaxTrees):
        self.defSyntaxTrees = defSyntaxTrees
        self.defSpecs = {}

        self.defInfo = (self.defSyntaxTrees, self.defSpecs)

        for name, node in self.defSyntaxTrees.items():
            self.defSpecs = copy(self.defSpecs)
            self.defSpecs[name] = self.convert(node)
            self.defInfo = (self.defSyntaxTrees, self.defSpecs)

    def convert(self, node):
        assert isinstance(node, ast.AST)

        if isinstance(node, scenic_ast.Always):
            return Always(self.convert(node.value))
        if isinstance(node, scenic_ast.Eventually):
            return Eventually(self.convert(node.value))
        if isinstance(node, scenic_ast.ContractNext):
            return Next(self.convert(node.target))
        if isinstance(node, scenic_ast.UntilOp):
            return Until(self.convert(node.left), self.convert(node.right))
        if isinstance(node, scenic_ast.ImpliesOp):
            return Implies(self.convert(node.hypothesis), self.convert(node.conclusion))

        if isinstance(node, ast.UnaryOp):
            if isinstance(node.op, ast.USub):
                return Neg(self.convert(node.operand))
            if isinstance(node.op, ast.Not):
                return Not(self.convert(node.operand))

        if isinstance(node, ast.BoolOp):
            if isinstance(node.op, ast.And):
                return And([self.convert(v) for v in node.values])
            if isinstance(node.op, ast.Or):
                return Or([self.convert(v) for v in node.values])

        if isinstance(node, ast.Compare):
            if len(node.ops) == 1:
                Op = None
                if isinstance(node.ops[0], ast.Eq):
                    Op = Equal
                elif isinstance(node.ops[0], ast.Lt):
                    Op = LT
                elif isinstance(node.ops[0], ast.LtE):
                    Op = LE
                elif isinstance(node.ops[0], ast.Gt):
                    Op = GT
                elif isinstance(node.ops[0], ast.GtE):
                    Op = GE

                if Op:
                    p1 = self.convert(node.left)
                    p2 = self.convert(node.comparators[0])

                    return Op(p1, p2)

            if len(node.ops) == 2:
                Op1 = None
                if isinstance(node.ops[0], ast.Eq):
                    Op1 = Equal
                elif isinstance(node.ops[0], ast.Lt):
                    Op1 = LT
                elif isinstance(node.ops[0], ast.LtE):
                    Op1 = LE
                elif isinstance(node.ops[0], ast.Gt):
                    Op1 = GT
                elif isinstance(node.ops[0], ast.GtE):
                    Op1 = GE

                Op2 = None
                if isinstance(node.ops[1], ast.Eq):
                    Op2 = Equal
                elif isinstance(node.ops[1], ast.Lt):
                    Op2 = LT
                elif isinstance(node.ops[1], ast.LtE):
                    Op2 = LE
                elif isinstance(node.ops[1], ast.Gt):
                    Op2 = GT
                elif isinstance(node.ops[1], ast.GtE):
                    Op2 = GE

                if Op1 and Op2:
                    p1 = self.convert(node.left)
                    p2 = self.convert(node.comparators[0])
                    p3 = self.convert(node.comparators[1])

                    return And([Op1(p1, p2), Op2(p2, p3)])

        if isinstance(node, ast.BinOp):
            Op = None
            if isinstance(node.op, ast.Add):
                Op = Add
            elif isinstance(node.op, ast.Sub):
                Op = Sub
            elif isinstance(node.op, ast.Mult):
                Op = Mul
            elif isinstance(node.op, ast.Div):
                Op = Div

            if Op:
                p1 = self.convert(node.left)
                p2 = self.convert(node.right)

                return Op(p1, p2)

        if isinstance(node, ast.Call):
            if (
                isinstance(node.func, ast.Name)
                and node.func.id == "ceil"
                and len(node.args) == 1
            ):
                return Ceil(self.convert(node.args[0]))

            if (
                isinstance(node.func, ast.Name)
                and node.func.id == "min"
                and len(node.args) == 2
            ):
                return Min(self.convert(node.args[0]), self.convert(node.args[1]))

            if (
                isinstance(node.func, ast.Name)
                and node.func.id == "max"
                and len(node.args) == 2
            ):
                return Max(self.convert(node.args[0]), self.convert(node.args[1]))

        if isinstance(node, ast.Constant):
            return ConstantSpecNode(node.value)

        if isinstance(node, ast.Name) and node.id in self.defSpecs:
            return DefSpecNode(node.id, self.defInfo)

        return Atomic(node, self.defInfo)


class SpecNode(ABC):
    @abstractmethod
    def applyAtomicTransformer(self, transformer):
        pass

    @abstractmethod
    def getAtomicNames(self):
        pass

    @abstractmethod
<<<<<<< HEAD
    def toPACTIStr(self, syntaxMappings):
        pass

    @abstractmethod
    def toPACTITemp(self, syntaxMappings):
        # TODO: Remove this temp function once PACTI supports nested functions/temporal ops.
        pass

    def getContractVars(self):
        return self.extractTempVars(self.getAtomicNames())

    @staticmethod
    def syntaxTreeToSyntaxVal(targetTree, syntaxMappings):
        # Check if there's a tree in the mappings that's equivalent to this one
        for existingTree in syntaxMappings:
            if SpecNode.equivalentAST(targetTree, existingTree):
                return syntaxMappings[existingTree]
=======
    def getDefs(self):
        pass
>>>>>>> 92871bed

    @abstractmethod
    def getAtomics(self):
        pass

    @abstractmethod
    def toLean(self):
        pass


class Atomic(SpecNode):
    def __init__(self, ast, defInfo):
        self.ast = ast
        self.defSyntaxTrees, _ = defInfo

    def applyAtomicTransformer(self, transformer):
        self.ast = transformer.visit(self.ast)

    def getAtomicNames(self):
        nf = NameFinder()
        nf.visit(self.ast)
        return tuple(nf.names)

    def getDefs(self):
        return tuple()

    def getAtomics(self, ctx=bool):
        return ((self, ctx),)

    @staticmethod
    def equivalentAST(node1, node2, node1_defSyntaxTrees, node2_defSyntaxTrees):
        # Check if either name references a def
        if isinstance(node1, ast.Name) and node1.id in node1_defSyntaxTrees:
            node1 = node1_defSyntaxTrees[node1.id]
        if isinstance(node2, ast.Name) and node2.id in node2_defSyntaxTrees:
            node2 = node2_defSyntaxTrees[node2.id]

        if type(node1) is not type(node2):
            return False

        if isinstance(node1, ast.AST):
            for name, val in vars(node1).items():
                if name in {
                    "lineno",
                    "end_lineno",
                    "col_offset",
                    "end_col_offset",
                    "ctx",
                }:
                    continue
                if not Atomic.equivalentAST(
                    val, getattr(node2, name), node1_defSyntaxTrees, node2_defSyntaxTrees
                ):
                    return False
            return True

        elif isinstance(node1, list) and isinstance(node2, list):
            return all(
                Atomic.equivalentAST(n1, n2, node1_defSyntaxTrees, node2_defSyntaxTrees)
                for n1, n2 in zip_longest(node1, node2)
            )
        else:
            return node1 == node2

<<<<<<< HEAD
    @staticmethod
    def extractTempVars(var_iterable):
        from scenic.contracts.composition import Composition

        return {var for var in var_iterable if Composition.isTempVar(var)}
=======
    def toLean(self, ctx=bool):
        # TODO: Better name replacement
        str_map = {
            "(": "",
            ")": "",
            "[": "_",
            "]": "_",
            " ": "_",
            '"': "_",
            "'": "_",
            "==": "_EQ_",
        }

        self_str = str(self)
        for m in str_map.items():
            self_str = self_str.replace(m[0], m[1])

        return self_str

    def __eq__(self, other):
        return type(self) is type(other) and self.equivalentAST(
            self.ast, other.ast, self.defSyntaxTrees, other.defSyntaxTrees
        )

    def __str__(self):
        if (
            isinstance(self.ast, ast.Slice)
            and isinstance(self.ast.slice, ast.Name)
            and ast.slice.id == SCENIC_INTERNAL_TIME
        ):
            return ast.unparse(self.ast.value)

        return ast.unparse(self.ast)


class DefSpecNode(SpecNode):
    def __init__(self, name, defInfo):
        self.name = name
        _, self.defSpecs = defInfo

    def applyAtomicTransformer(self, transformer):
        self.defSpecs[self.name].applyAtomicTransformer(transformer)

    def getAtomicNames(self):
        return self.defSpecs[self.name].getAtomicNames()

    def getDefs(self):
        return (
            (
                list(self.defSpecs.keys()).index(self.name),
                (self.name, self.defSpecs[self.name]),
            ),
        ) + self.defSpecs[self.name].getDefs()

    def getAtomics(self, ctx=bool):
        return self.defSpecs[self.name].getAtomics(ctx)

    def toLean(self, ctx=bool):
        return self.name

    def __eq__(self, other):
        return (
            type(self) is type(other)
            and self.defSpecs[self.name] == other.defSpecs[other.name]
        )

    def __str__(self):
        return self.name


class ConstantSpecNode(SpecNode):
    def __init__(self, value):
        self.value = value

    def applyAtomicTransformer(self, transformer):
        pass

    def getAtomicNames(self):
        return tuple()

    def getDefs(self):
        return tuple()

    def getAtomics(self, ctx=bool):
        return tuple()

    def toLean(self, ctx=bool):
        return str(self.value)

    def __eq__(self, other):
        return type(self) is type(other) and self.value == other.value

    def __str__(self):
        return str(self.value)
>>>>>>> 92871bed


class UnarySpecNode(SpecNode):
    def __init__(self, sub):
        assert isinstance(sub, SpecNode)
        self.sub = sub

    def applyAtomicTransformer(self, transformer):
        self.sub.applyAtomicTransformer(transformer)

    def getAtomicNames(self):
        return self.sub.getAtomicNames()

    def getDefs(self):
        return self.sub.getDefs()

    def getAtomics(self, ctx=bool):
        return self.sub.getAtomics(self.ctx)

    def __eq__(self, other):
        return type(self) is type(other) and self.sub == other.sub


class BinarySpecNode(SpecNode):
    def __init__(self, sub1, sub2):
        assert isinstance(sub1, SpecNode) and isinstance(sub2, SpecNode)
        self.sub1, self.sub2 = sub1, sub2

    def applyAtomicTransformer(self, transformer):
        self.sub1.applyAtomicTransformer(transformer)
        self.sub2.applyAtomicTransformer(transformer)

    def getAtomicNames(self):
        return self.sub1.getAtomicNames() + self.sub2.getAtomicNames()

    def getDefs(self):
        return self.sub1.getDefs() + self.sub2.getDefs()

    def getAtomics(self, ctx=bool):
        return self.sub1.getAtomics(self.ctx) + self.sub2.getAtomics(self.ctx)

    def __eq__(self, other):
        return (
            type(self) is type(other)
            and self.sub1 == other.sub1
            and self.sub2 == other.sub2
        )


class NarySpecNode(SpecNode):
    def __init__(self, subs):
        assert all(isinstance(sub, SpecNode) for sub in subs)
        assert len(subs) > 1
        self.subs = subs

    def applyAtomicTransformer(self, transformer):
        for sub in self.subs:
            sub.applyAtomicTransformer(transformer)

    def getAtomicNames(self):
        return tuple(chain(*(sub.getAtomicNames() for sub in self.subs)))

    def getDefs(self):
        return tuple(chain(*(sub.getDefs() for sub in self.subs)))

    def getAtomics(self, ctx=bool):
        return tuple(chain(*(sub.getAtomics(self.ctx) for sub in self.subs)))

    def __eq__(self, other):
        return type(self) is type(other) and self.subs == other.subs


class Atomic(SpecNode):
    def __init__(self, ast, source_str=None):
        self.ast = ast
        self.source_str = source_str

    def applyAtomicTransformer(self, transformer):
        self.ast = transformer.visit(self.ast)

    def getAtomicNames(self):
        nf = NameFinder()
        nf.visit(self.ast)
        return nf.names

    def toPACTIStr(self, syntaxMappings):
        func_name = self.syntaxTreeToSyntaxVal(self.ast, syntaxMappings)
        func_vars = ", ".join(self.getContractVars())
        return f"Atomic_{func_name}({func_vars})"

    def toPACTITemp(self, syntaxMappings):
        return f"Atomic_{self.syntaxTreeToSyntaxVal(self.ast, syntaxMappings)}"

    def clearSourceStrings(self):
        self.source_str = None

    def __eq__(self, other):
        return type(self) is type(other) and self.equivalentAST(self.ast, other.ast)

    def __str__(self):
        return self.source_str if self.source_str else ast.unparse(self.ast)


class Always(UnarySpecNode):
<<<<<<< HEAD
    def toPACTIStr(self, syntaxMappings):
        return f"{self.toPACTITemp(syntaxMappings)}({', '.join(self.getContractVars())})"

    def toPACTITemp(self, syntaxMappings):
        return f"ALW_{self.sub.toPACTITemp(syntaxMappings)}"
=======
    ctx = bool

    def toLean(self, ctx=bool):
        return f"G ({self.sub.toLean()})"
>>>>>>> 92871bed

    def __str__(self):
        return f"always ({self.sub})"


class Eventually(UnarySpecNode):
<<<<<<< HEAD
    def toPACTIStr(self, syntaxMappings):
        return f"{self.toPACTITemp(syntaxMappings)}({', '.join(self.getContractVars())})"

    def toPACTITemp(self, syntaxMappings):
        return f"EVN_{self.sub.toPACTITemp(syntaxMappings)}"
=======
    ctx = bool

    def toLean(self, ctx=bool):
        return f"F ({self.sub.toLean()})"
>>>>>>> 92871bed

    def __str__(self):
        return f"eventually ({self.sub})"


class Next(UnarySpecNode):
<<<<<<< HEAD
    def toPACTIStr(self, syntaxMappings):
        return f"{self.toPACTITemp(syntaxMappings)}({', '.join(self.getContractVars())})"

    def toPACTITemp(self, syntaxMappings):
        return f"NXT_{self.sub.toPACTITemp(syntaxMappings)}"
=======
    def toLean(self, ctx=bool):
        if ctx is bool:
            return f"Xʷ ({self.sub.toLean(ctx)})"
        else:
            return f"X ({self.sub.toLean(ctx)})"

    def getAtomics(self, ctx=bool):
        return self.sub.getAtomics(ctx)
>>>>>>> 92871bed

    def __str__(self):
        return f"next ({self.sub})"


class Not(UnarySpecNode):
<<<<<<< HEAD
    def toPACTIStr(self, syntaxMappings):
        return f"~({self.sub.toPACTIStr(syntaxMappings)})"

    def toPACTITemp(self, syntaxMappings):
        return f"NOT_{self.sub.toPACTITemp(syntaxMappings)}"
=======
    ctx = bool

    def toLean(self, ctx=bool):
        return f"¬({self.sub.toLean()})"
>>>>>>> 92871bed

    def __str__(self):
        return f"not ({self.sub})"


class Neg(UnarySpecNode):
    ctx = float

    def toLean(self, ctx=bool):
        return f"-({self.sub.toLean(float)})"

    def __str__(self):
        return f"-({self.sub})"


class Ceil(UnarySpecNode):
    ctx = float

    def toLean(self, ctx=bool):
        return f"⌈{self.sub.toLean(float)}⌉"

    def __str__(self):
        return f"ceil({self.sub})"


class Until(BinarySpecNode):
<<<<<<< HEAD
    def toPACTIStr(self, syntaxMappings):
        return f"{self.toPACTITemp(syntaxMappings)}({', '.join(self.getContractVars())})"

    def toPACTITemp(self, syntaxMappings):
        return f"UNTIL_{self.sub1.toPACTITemp(syntaxMappings)}_{self.sub2.toPACTITemp(syntaxMappings)}"
=======
    ctx = bool

    def toLean(self, ctx=bool):
        return f"({self.sub1.toLean()}) U ({self.sub2.toLean()})"
>>>>>>> 92871bed

    def __str__(self):
        return f"({self.sub1}) until ({self.sub2})"


class Implies(BinarySpecNode):
<<<<<<< HEAD
    def toPACTIStr(self, syntaxMappings):
        return f"({self.sub1.toPACTIStr(syntaxMappings)}) => ({self.sub2.toPACTIStr(syntaxMappings)})"

    def toPACTITemp(self, syntaxMappings):
        return f"IMP_{self.sub1.toPACTITemp(syntaxMappings)}_{self.sub2.toPACTITemp(syntaxMappings)}"
=======
    ctx = bool

    def toLean(self, ctx=bool):
        return f"({self.sub1.toLean()}) → ({self.sub2.toLean()})"
>>>>>>> 92871bed

    def __str__(self):
        return f"({self.sub1}) implies ({self.sub2})"


class Equal(BinarySpecNode):
    ctx = float

    def toLean(self, ctx=bool):
        return f"({self.sub1.toLean(float)}) == ({self.sub2.toLean(float)})"

    def __str__(self):
        return f"({self.sub1}) == ({self.sub2})"


class GT(BinarySpecNode):
    ctx = float

    def toLean(self, ctx=bool):
        return f"({self.sub1.toLean(float)}) > ({self.sub2.toLean(float)})"

    def __str__(self):
        return f"({self.sub1}) > ({self.sub2})"


class GE(BinarySpecNode):
    ctx = float

    def toLean(self, ctx=bool):
        return f"({self.sub1.toLean(float)}) ≥ ({self.sub2.toLean(float)})"

    def __str__(self):
        return f"({self.sub1}) >= ({self.sub2})"


class LT(BinarySpecNode):
    ctx = float

    def toLean(self, ctx=bool):
        return f"({self.sub1.toLean(float)}) < ({self.sub2.toLean(float)})"

    def __str__(self):
        return f"({self.sub1}) < ({self.sub2})"


class LE(BinarySpecNode):
    ctx = float

    def toLean(self, ctx=bool):
        return f"({self.sub1.toLean(float)}) ≤ ({self.sub2.toLean(float)})"

    def __str__(self):
        return f"({self.sub1}) <= ({self.sub2})"


class Add(BinarySpecNode):
    ctx = float

    def toLean(self, ctx=bool):
        return f"({self.sub1.toLean(float)}) + ({self.sub2.toLean(float)})"

    def __str__(self):
        return f"({self.sub1}) + ({self.sub2})"


class Sub(BinarySpecNode):
    ctx = float

    def toLean(self, ctx=bool):
        return f"({self.sub1.toLean(float)}) - ({self.sub2.toLean(float)})"

    def __str__(self):
        return f"({self.sub1}) - ({self.sub2})"


class Mul(BinarySpecNode):
    ctx = float

    def toLean(self, ctx=bool):
        return f"({self.sub1.toLean(float)}) * ({self.sub2.toLean(float)})"

    def __str__(self):
        return f"({self.sub1}) * ({self.sub2})"


class Div(BinarySpecNode):
    ctx = float

    def toLean(self, ctx=bool):
        return f"({self.sub1.toLean(float)}) / ({self.sub2.toLean(float)})"

    def __str__(self):
        return f"({self.sub1}) / ({self.sub2})"


class Min(BinarySpecNode):
    ctx = float

    def toLean(self, ctx=bool):
        return f"({self.sub1.toLean(float)}) ⊓ ({self.sub2.toLean(float)})"

    def __str__(self):
        return f"min(({self.sub1}), ({self.sub2}))"


class Max(BinarySpecNode):
    ctx = float

    def toLean(self, ctx=bool):
        return f"({self.sub1.toLean(float)}) ⊔ ({self.sub2.toLean(float)})"

    def __str__(self):
        return f"max(({self.sub1}), ({self.sub2}))"


class And(NarySpecNode):
<<<<<<< HEAD
    def toPACTIStr(self, syntaxMappings):
        pacti_str = f"({self.sub1.toPACTIStr(syntaxMappings)}) & ({self.sub2.toPACTIStr(syntaxMappings)})"
        for sub in self.subs[2:]:
            pacti_str = "(" + pacti_str + f" & {self.sub.toPACTIStr(syntaxMappings)})"

        return pacti_str

    def toPACTITemp(self, syntaxMappings):
        return f"AND_{'_'.join(sub.toPACTITemp(syntaxMappings) for sub in self.subs)}"
=======
    ctx = bool

    def toLean(self, ctx=bool):
        return " ∧ ".join(f"({sub.toLean()})" for sub in self.subs)
>>>>>>> 92871bed

    def __str__(self):
        return " and ".join(f"({str(sub)})" for sub in self.subs)


class Or(NarySpecNode):
<<<<<<< HEAD
    def toPACTIStr(self, syntaxMappings):
        pacti_str = f"({self.sub1.toPACTIStr(syntaxMappings)}) | ({self.sub2.toPACTIStr(syntaxMappings)})"
        for sub in self.subs[2:]:
            pacti_str = "(" + pacti_str + f" | {self.sub.toPACTIStr(syntaxMappings)})"

        return pacti_str

    def toPACTITemp(self, syntaxMappings):
        return f"OR_{'_'.join(sub.toPACTITemp(syntaxMappings) for sub in self.subs)}"
=======
    ctx = bool

    def toLean(self, ctx=bool):
        return " ∨ ".join(f"({sub.toLean()})" for sub in self.subs)
>>>>>>> 92871bed

    def __str__(self):
        return " or ".join(f"({str(sub)})" for sub in self.subs)<|MERGE_RESOLUTION|>--- conflicted
+++ resolved
@@ -156,7 +156,10 @@
         pass
 
     @abstractmethod
-<<<<<<< HEAD
+    def getDefs(self):
+        pass
+
+    @abstractmethod
     def toPACTIStr(self, syntaxMappings):
         pass
 
@@ -174,10 +177,6 @@
         for existingTree in syntaxMappings:
             if SpecNode.equivalentAST(targetTree, existingTree):
                 return syntaxMappings[existingTree]
-=======
-    def getDefs(self):
-        pass
->>>>>>> 92871bed
 
     @abstractmethod
     def getAtomics(self):
@@ -242,13 +241,12 @@
         else:
             return node1 == node2
 
-<<<<<<< HEAD
     @staticmethod
     def extractTempVars(var_iterable):
         from scenic.contracts.composition import Composition
 
         return {var for var in var_iterable if Composition.isTempVar(var)}
-=======
+
     def toLean(self, ctx=bool):
         # TODO: Better name replacement
         str_map = {
@@ -343,7 +341,6 @@
 
     def __str__(self):
         return str(self.value)
->>>>>>> 92871bed
 
 
 class UnarySpecNode(SpecNode):
@@ -448,49 +445,38 @@
 
 
 class Always(UnarySpecNode):
-<<<<<<< HEAD
+    ctx = bool
+
+    def toLean(self, ctx=bool):
+        return f"G ({self.sub.toLean()})"
+
     def toPACTIStr(self, syntaxMappings):
         return f"{self.toPACTITemp(syntaxMappings)}({', '.join(self.getContractVars())})"
 
     def toPACTITemp(self, syntaxMappings):
         return f"ALW_{self.sub.toPACTITemp(syntaxMappings)}"
-=======
+
+    def __str__(self):
+        return f"always ({self.sub})"
+
+
+class Eventually(UnarySpecNode):
     ctx = bool
 
     def toLean(self, ctx=bool):
-        return f"G ({self.sub.toLean()})"
->>>>>>> 92871bed
-
-    def __str__(self):
-        return f"always ({self.sub})"
-
-
-class Eventually(UnarySpecNode):
-<<<<<<< HEAD
+        return f"F ({self.sub.toLean()})"
+
     def toPACTIStr(self, syntaxMappings):
         return f"{self.toPACTITemp(syntaxMappings)}({', '.join(self.getContractVars())})"
 
     def toPACTITemp(self, syntaxMappings):
         return f"EVN_{self.sub.toPACTITemp(syntaxMappings)}"
-=======
-    ctx = bool
-
-    def toLean(self, ctx=bool):
-        return f"F ({self.sub.toLean()})"
->>>>>>> 92871bed
 
     def __str__(self):
         return f"eventually ({self.sub})"
 
 
 class Next(UnarySpecNode):
-<<<<<<< HEAD
-    def toPACTIStr(self, syntaxMappings):
-        return f"{self.toPACTITemp(syntaxMappings)}({', '.join(self.getContractVars())})"
-
-    def toPACTITemp(self, syntaxMappings):
-        return f"NXT_{self.sub.toPACTITemp(syntaxMappings)}"
-=======
     def toLean(self, ctx=bool):
         if ctx is bool:
             return f"Xʷ ({self.sub.toLean(ctx)})"
@@ -499,198 +485,201 @@
 
     def getAtomics(self, ctx=bool):
         return self.sub.getAtomics(ctx)
->>>>>>> 92871bed
+
+    def toPACTIStr(self, syntaxMappings):
+        return f"{self.toPACTITemp(syntaxMappings)}({', '.join(self.getContractVars())})"
+
+    def toPACTITemp(self, syntaxMappings):
+        return f"NXT_{self.sub.toPACTITemp(syntaxMappings)}"
 
     def __str__(self):
         return f"next ({self.sub})"
 
 
 class Not(UnarySpecNode):
-<<<<<<< HEAD
+    ctx = bool
+
+    def toLean(self, ctx=bool):
+        return f"¬({self.sub.toLean()})"
+
     def toPACTIStr(self, syntaxMappings):
         return f"~({self.sub.toPACTIStr(syntaxMappings)})"
 
     def toPACTITemp(self, syntaxMappings):
         return f"NOT_{self.sub.toPACTITemp(syntaxMappings)}"
-=======
+
+    def __str__(self):
+        return f"not ({self.sub})"
+
+
+class Neg(UnarySpecNode):
+    ctx = float
+
+    def toLean(self, ctx=bool):
+        return f"-({self.sub.toLean(float)})"
+
+    def __str__(self):
+        return f"-({self.sub})"
+
+
+class Ceil(UnarySpecNode):
+    ctx = float
+
+    def toLean(self, ctx=bool):
+        return f"⌈{self.sub.toLean(float)}⌉"
+
+    def __str__(self):
+        return f"ceil({self.sub})"
+
+
+class Until(BinarySpecNode):
     ctx = bool
 
     def toLean(self, ctx=bool):
-        return f"¬({self.sub.toLean()})"
->>>>>>> 92871bed
-
-    def __str__(self):
-        return f"not ({self.sub})"
-
-
-class Neg(UnarySpecNode):
-    ctx = float
-
-    def toLean(self, ctx=bool):
-        return f"-({self.sub.toLean(float)})"
-
-    def __str__(self):
-        return f"-({self.sub})"
-
-
-class Ceil(UnarySpecNode):
-    ctx = float
-
-    def toLean(self, ctx=bool):
-        return f"⌈{self.sub.toLean(float)}⌉"
-
-    def __str__(self):
-        return f"ceil({self.sub})"
-
-
-class Until(BinarySpecNode):
-<<<<<<< HEAD
+        return f"({self.sub1.toLean()}) U ({self.sub2.toLean()})"
+
     def toPACTIStr(self, syntaxMappings):
         return f"{self.toPACTITemp(syntaxMappings)}({', '.join(self.getContractVars())})"
 
     def toPACTITemp(self, syntaxMappings):
         return f"UNTIL_{self.sub1.toPACTITemp(syntaxMappings)}_{self.sub2.toPACTITemp(syntaxMappings)}"
-=======
+
+    def __str__(self):
+        return f"({self.sub1}) until ({self.sub2})"
+
+
+class Implies(BinarySpecNode):
     ctx = bool
 
     def toLean(self, ctx=bool):
-        return f"({self.sub1.toLean()}) U ({self.sub2.toLean()})"
->>>>>>> 92871bed
-
-    def __str__(self):
-        return f"({self.sub1}) until ({self.sub2})"
-
-
-class Implies(BinarySpecNode):
-<<<<<<< HEAD
+        return f"({self.sub1.toLean()}) → ({self.sub2.toLean()})"
+
     def toPACTIStr(self, syntaxMappings):
         return f"({self.sub1.toPACTIStr(syntaxMappings)}) => ({self.sub2.toPACTIStr(syntaxMappings)})"
 
     def toPACTITemp(self, syntaxMappings):
         return f"IMP_{self.sub1.toPACTITemp(syntaxMappings)}_{self.sub2.toPACTITemp(syntaxMappings)}"
-=======
+
+    def __str__(self):
+        return f"({self.sub1}) implies ({self.sub2})"
+
+
+class Equal(BinarySpecNode):
+    ctx = float
+
+    def toLean(self, ctx=bool):
+        return f"({self.sub1.toLean(float)}) == ({self.sub2.toLean(float)})"
+
+    def __str__(self):
+        return f"({self.sub1}) == ({self.sub2})"
+
+
+class GT(BinarySpecNode):
+    ctx = float
+
+    def toLean(self, ctx=bool):
+        return f"({self.sub1.toLean(float)}) > ({self.sub2.toLean(float)})"
+
+    def __str__(self):
+        return f"({self.sub1}) > ({self.sub2})"
+
+
+class GE(BinarySpecNode):
+    ctx = float
+
+    def toLean(self, ctx=bool):
+        return f"({self.sub1.toLean(float)}) ≥ ({self.sub2.toLean(float)})"
+
+    def __str__(self):
+        return f"({self.sub1}) >= ({self.sub2})"
+
+
+class LT(BinarySpecNode):
+    ctx = float
+
+    def toLean(self, ctx=bool):
+        return f"({self.sub1.toLean(float)}) < ({self.sub2.toLean(float)})"
+
+    def __str__(self):
+        return f"({self.sub1}) < ({self.sub2})"
+
+
+class LE(BinarySpecNode):
+    ctx = float
+
+    def toLean(self, ctx=bool):
+        return f"({self.sub1.toLean(float)}) ≤ ({self.sub2.toLean(float)})"
+
+    def __str__(self):
+        return f"({self.sub1}) <= ({self.sub2})"
+
+
+class Add(BinarySpecNode):
+    ctx = float
+
+    def toLean(self, ctx=bool):
+        return f"({self.sub1.toLean(float)}) + ({self.sub2.toLean(float)})"
+
+    def __str__(self):
+        return f"({self.sub1}) + ({self.sub2})"
+
+
+class Sub(BinarySpecNode):
+    ctx = float
+
+    def toLean(self, ctx=bool):
+        return f"({self.sub1.toLean(float)}) - ({self.sub2.toLean(float)})"
+
+    def __str__(self):
+        return f"({self.sub1}) - ({self.sub2})"
+
+
+class Mul(BinarySpecNode):
+    ctx = float
+
+    def toLean(self, ctx=bool):
+        return f"({self.sub1.toLean(float)}) * ({self.sub2.toLean(float)})"
+
+    def __str__(self):
+        return f"({self.sub1}) * ({self.sub2})"
+
+
+class Div(BinarySpecNode):
+    ctx = float
+
+    def toLean(self, ctx=bool):
+        return f"({self.sub1.toLean(float)}) / ({self.sub2.toLean(float)})"
+
+    def __str__(self):
+        return f"({self.sub1}) / ({self.sub2})"
+
+
+class Min(BinarySpecNode):
+    ctx = float
+
+    def toLean(self, ctx=bool):
+        return f"({self.sub1.toLean(float)}) ⊓ ({self.sub2.toLean(float)})"
+
+    def __str__(self):
+        return f"min(({self.sub1}), ({self.sub2}))"
+
+
+class Max(BinarySpecNode):
+    ctx = float
+
+    def toLean(self, ctx=bool):
+        return f"({self.sub1.toLean(float)}) ⊔ ({self.sub2.toLean(float)})"
+
+    def __str__(self):
+        return f"max(({self.sub1}), ({self.sub2}))"
+
+
+class And(NarySpecNode):
     ctx = bool
 
     def toLean(self, ctx=bool):
-        return f"({self.sub1.toLean()}) → ({self.sub2.toLean()})"
->>>>>>> 92871bed
-
-    def __str__(self):
-        return f"({self.sub1}) implies ({self.sub2})"
-
-
-class Equal(BinarySpecNode):
-    ctx = float
-
-    def toLean(self, ctx=bool):
-        return f"({self.sub1.toLean(float)}) == ({self.sub2.toLean(float)})"
-
-    def __str__(self):
-        return f"({self.sub1}) == ({self.sub2})"
-
-
-class GT(BinarySpecNode):
-    ctx = float
-
-    def toLean(self, ctx=bool):
-        return f"({self.sub1.toLean(float)}) > ({self.sub2.toLean(float)})"
-
-    def __str__(self):
-        return f"({self.sub1}) > ({self.sub2})"
-
-
-class GE(BinarySpecNode):
-    ctx = float
-
-    def toLean(self, ctx=bool):
-        return f"({self.sub1.toLean(float)}) ≥ ({self.sub2.toLean(float)})"
-
-    def __str__(self):
-        return f"({self.sub1}) >= ({self.sub2})"
-
-
-class LT(BinarySpecNode):
-    ctx = float
-
-    def toLean(self, ctx=bool):
-        return f"({self.sub1.toLean(float)}) < ({self.sub2.toLean(float)})"
-
-    def __str__(self):
-        return f"({self.sub1}) < ({self.sub2})"
-
-
-class LE(BinarySpecNode):
-    ctx = float
-
-    def toLean(self, ctx=bool):
-        return f"({self.sub1.toLean(float)}) ≤ ({self.sub2.toLean(float)})"
-
-    def __str__(self):
-        return f"({self.sub1}) <= ({self.sub2})"
-
-
-class Add(BinarySpecNode):
-    ctx = float
-
-    def toLean(self, ctx=bool):
-        return f"({self.sub1.toLean(float)}) + ({self.sub2.toLean(float)})"
-
-    def __str__(self):
-        return f"({self.sub1}) + ({self.sub2})"
-
-
-class Sub(BinarySpecNode):
-    ctx = float
-
-    def toLean(self, ctx=bool):
-        return f"({self.sub1.toLean(float)}) - ({self.sub2.toLean(float)})"
-
-    def __str__(self):
-        return f"({self.sub1}) - ({self.sub2})"
-
-
-class Mul(BinarySpecNode):
-    ctx = float
-
-    def toLean(self, ctx=bool):
-        return f"({self.sub1.toLean(float)}) * ({self.sub2.toLean(float)})"
-
-    def __str__(self):
-        return f"({self.sub1}) * ({self.sub2})"
-
-
-class Div(BinarySpecNode):
-    ctx = float
-
-    def toLean(self, ctx=bool):
-        return f"({self.sub1.toLean(float)}) / ({self.sub2.toLean(float)})"
-
-    def __str__(self):
-        return f"({self.sub1}) / ({self.sub2})"
-
-
-class Min(BinarySpecNode):
-    ctx = float
-
-    def toLean(self, ctx=bool):
-        return f"({self.sub1.toLean(float)}) ⊓ ({self.sub2.toLean(float)})"
-
-    def __str__(self):
-        return f"min(({self.sub1}), ({self.sub2}))"
-
-
-class Max(BinarySpecNode):
-    ctx = float
-
-    def toLean(self, ctx=bool):
-        return f"({self.sub1.toLean(float)}) ⊔ ({self.sub2.toLean(float)})"
-
-    def __str__(self):
-        return f"max(({self.sub1}), ({self.sub2}))"
-
-
-class And(NarySpecNode):
-<<<<<<< HEAD
+        return " ∧ ".join(f"({sub.toLean()})" for sub in self.subs)
+
     def toPACTIStr(self, syntaxMappings):
         pacti_str = f"({self.sub1.toPACTIStr(syntaxMappings)}) & ({self.sub2.toPACTIStr(syntaxMappings)})"
         for sub in self.subs[2:]:
@@ -700,19 +689,17 @@
 
     def toPACTITemp(self, syntaxMappings):
         return f"AND_{'_'.join(sub.toPACTITemp(syntaxMappings) for sub in self.subs)}"
-=======
+
+    def __str__(self):
+        return " and ".join(f"({str(sub)})" for sub in self.subs)
+
+
+class Or(NarySpecNode):
     ctx = bool
 
     def toLean(self, ctx=bool):
-        return " ∧ ".join(f"({sub.toLean()})" for sub in self.subs)
->>>>>>> 92871bed
-
-    def __str__(self):
-        return " and ".join(f"({str(sub)})" for sub in self.subs)
-
-
-class Or(NarySpecNode):
-<<<<<<< HEAD
+        return " ∨ ".join(f"({sub.toLean()})" for sub in self.subs)
+        
     def toPACTIStr(self, syntaxMappings):
         pacti_str = f"({self.sub1.toPACTIStr(syntaxMappings)}) | ({self.sub2.toPACTIStr(syntaxMappings)})"
         for sub in self.subs[2:]:
@@ -722,12 +709,6 @@
 
     def toPACTITemp(self, syntaxMappings):
         return f"OR_{'_'.join(sub.toPACTITemp(syntaxMappings) for sub in self.subs)}"
-=======
-    ctx = bool
-
-    def toLean(self, ctx=bool):
-        return " ∨ ".join(f"({sub.toLean()})" for sub in self.subs)
->>>>>>> 92871bed
 
     def __str__(self):
         return " or ".join(f"({str(sub)})" for sub in self.subs)