--- conflicted
+++ resolved
@@ -616,11 +616,16 @@
             self.lanesByOpenDriveID = ids
 
         # Ensure lanes do not overlap
-        for lane_iter in range(len(self.lanes)-1):
-            if self.lanes[lane_iter].polygon.overlaps(self.lanes[lane_iter+1].polygon):
-                self.lanes[lane_iter].polygon = self.lanes[lane_iter].polygon.difference(
-                    self.lanes[lane_iter+1].polygon).buffer(-1e-6)
-            assert not self.lanes[lane_iter].polygon.overlaps(self.lanes[lane_iter+1].polygon)
+        for lane_iter in range(len(self.lanes) - 1):
+            if self.lanes[lane_iter].polygon.overlaps(self.lanes[lane_iter + 1].polygon):
+                self.lanes[lane_iter].polygon = (
+                    self.lanes[lane_iter]
+                    .polygon.difference(self.lanes[lane_iter + 1].polygon)
+                    .buffer(-1e-6)
+                )
+            assert not self.lanes[lane_iter].polygon.overlaps(
+                self.lanes[lane_iter + 1].polygon
+            )
 
     def _defaultHeadingAt(self, point):
         point = _toVector(point)
@@ -976,11 +981,7 @@
 
         :meta private:
         """
-<<<<<<< HEAD
-        return 23
-=======
-        return 29
->>>>>>> d2383203
+        return 30
 
     class DigestMismatchError(Exception):
         """Exception raised when loading a cached map not matching the original file."""
