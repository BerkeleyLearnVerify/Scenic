--- conflicted
+++ resolved
@@ -7,15 +7,12 @@
     while True:
         take SetThrottleAction(x), SetReverseAction(False), SetHandBrakeAction(False)
 
-<<<<<<< HEAD
-=======
 behavior DriveAvoidingCollisions(target_speed=25, avoidance_threshold=10):
     try:
         FollowLaneBehavior(target_speed=target_speed)
     interrupt when self.distanceToClosest(model.Vehicle) <= avoidance_threshold:
         take SetThrottleAction(0), SetBrakeAction(1)
 
->>>>>>> 142a458a
 behavior FollowLaneBehavior(target_speed=25, network=None, lane=None):
 
     # instantiate longitudinal and latitudinal pid controllers
