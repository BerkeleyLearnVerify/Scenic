"""Actions for dynamic agents in the driving domain.

These actions are automatically imported when using the driving domain.

The `RegulatedControlAction` is based on code from the `CARLA`_ project, licensed under
the following terms:

    Copyright (c) 2018-2020 CVC.

    This work is licensed under the terms of the MIT license.
    For a copy, see <https://opensource.org/licenses/MIT>.

.. _CARLA: https://carla.org/
"""

import math

from scenic.core.vectors import Vector
from scenic.core.simulators import Action

## Mixin classes indicating support for various types of actions.

class Steers:
    """Mixin protocol for agents which can steer.

    Specifically, agents must support throttling, braking, steering, setting the hand
    brake, and going into reverse.
    """
    def setThrottle(self, throttle): raise NotImplementedError

    def setSteering(self, steering): raise NotImplementedError

    def setBraking(self, braking): raise NotImplementedError

    def setHandbrake(self, handbrake): raise NotImplementedError

    def setReverse(self, reverse): raise NotImplementedError

class Walks:
    """Mixin protocol for agents which can walk with a given direction and speed.

    We provide a simplistic implementation which directly sets the velocity of the agent.
    This implementation needs to be explicitly opted-into, since simulators may provide a
    more sophisticated API that properly animates pedestrians.
    """
    def setWalkingDirection(self, heading):
        velocity = Vector(0, self.speed).rotatedBy(heading)
        self.setVelocity(velocity)

    def setWalkingSpeed(self, speed):
        velocity = speed * self.velocity.normalized()
        self.setVelocity(velocity)

## Actions available to all agents

class SetPositionAction(Action):
    """Teleport an agent to the given position."""
    def __init__(self, pos: Vector):
        self.pos = pos

    def applyTo(self, obj, sim):
        obj.setPosition(self.pos, obj.elevation)

class OffsetAction(Action):
    """Teleports actor forward (in direction of its heading) by some offset."""
    def __init__(self, offset: Vector):
        self.offset = offset

    def applyTo(self, obj, sim):
        pos = obj.position.offsetRotated(obj.heading, self.offset)
        obj.setPosition(pos, obj.elevation)

class SetVelocityAction(Action):
    """Set the velocity of an agent."""
    def __init__(self, xVel: float, yVel: float, zVel: float = 0):
        self.velocity = (xVel, yVel, zVel)

    def applyTo(self, obj, sim):
        obj.setVelocity(self.velocity)

class SetSpeedAction(Action):
    """Set the speed of an agent (keeping its heading fixed)."""
    def __init__(self, speed: float):
        self.speed = speed

    def applyTo(self, obj, sim):
        vel = Vector(0, self.speed).rotatedBy(obj.heading)
        obj.setVelocity(vel)

## Actions available to vehicles which can steer

class SteeringAction(Action):
    """Abstract class for actions usable by agents which can steer.

<<<<<<< HEAD
    Such agents must implement the `Steers` protocol.
    """
    def canBeTakenBy(self, agent):
        return isinstance(agent, _model.Steers)
=======
	Such agents must implement the `Steers` protocol.
	"""
	def canBeTakenBy(self, agent):
		return isinstance(agent, Steers)
>>>>>>> 018db8af

class SetThrottleAction(SteeringAction):
    """Set the throttle.

    Arguments:
        throttle: Throttle value between 0 and 1.
    """
    def __init__(self, throttle: float):
        if not 0.0 <= throttle <= 1.0:
            raise RuntimeError('Throttle must be a float in range [0.0, 1.0].')
        self.throttle = throttle

    def applyTo(self, obj, sim):
        obj.setThrottle(self.throttle)

class SetSteerAction(SteeringAction):
    """Set the steering 'angle'.

    Arguments:
        steer: Steering 'angle' between -1 and 1.
    """
    def __init__(self, steer: float):
        if not -1.0 <= steer <= 1.0:
            raise RuntimeError('Steer must be a float in range [-1.0, 1.0].')
        self.steer = steer

    def applyTo(self, obj, sim):
        obj.setSteering(self.steer)

class SetBrakeAction(SteeringAction):
    """Set the amount of brake.

    Arguments:
        brake: Amount of braking between 0 and 1.
    """
    def __init__(self, brake: float):
        if not 0.0 <= brake <= 1.0:
            raise RuntimeError('Brake must be a float in range [0.0, 1.0].')
        self.brake = brake

    def applyTo(self, obj, sim):
        obj.setBraking(self.brake)

class SetHandBrakeAction(SteeringAction):
    """Set or release the hand brake.

    Arguments:
        handBrake: Whether or not the hand brake is set.
    """
    def __init__(self, handBrake: bool):
        if not isinstance(handBrake, bool):
            raise RuntimeError('Hand brake must be a boolean.')
        self.handbrake = handBrake

    def applyTo(self, obj, sim):
        obj.setHandbrake(self.handbrake)

class SetReverseAction(SteeringAction):
    """Engage or release reverse gear.

    Arguments:
        reverse: Whether or not the car is in reverse.
    """
    def __init__(self, reverse: bool):
        if not isinstance(reverse, bool):
            raise RuntimeError('Reverse must be a boolean.')
        self.reverse = reverse

    def applyTo(self, obj, sim):
        obj.setReverse(self.reverse)

class RegulatedControlAction(SteeringAction):
    """Regulated control of throttle, braking, and steering.

    Controls throttle and braking using one signal that may be positive or negative.
    Useful with simple controllers that output a single value.

    Arguments:
        throttle: Control signal for throttle and braking (will be clamped as below).
        steer: Control signal for steering (also clamped).
        past_steer: Previous steering signal, for regulating abrupt changes.
        max_throttle: Maximum value for **throttle**, when positive.
        max_brake: Maximum (absolute) value for **throttle**, when negative.
        max_steer: Maximum absolute value for **steer**.
    """

    def __init__(self, throttle: float, steer: float, past_steer: float,
                 max_throttle:float=0.5, max_brake:float=0.5, max_steer:float=0.8):
        if throttle > 0:
            throttle = min(throttle, max_throttle)
            brake = 0
        else:
            throttle = 0
            brake = min(abs(throttle), max_brake)

        # Steering regulation: changes cannot happen abruptly, can't steer too much.

        if steer > past_steer + 0.1:
            steer = past_steer + 0.1
        elif steer < past_steer - 0.1:
            steer = past_steer - 0.1

        if steer >= 0:
            steer = min(max_steer, steer)
        else:
            steer = max(-max_steer, steer)

        self.throttle, self.brake, self.steer = throttle, brake, steer

    def applyTo(self, obj, sim):
        obj.setThrottle(self.throttle)
        obj.setBraking(self.brake)
        obj.setSteering(self.steer)

## Actions available to agents that can walk

class WalkingAction(Action):
    """Abstract class for actions usable by agents which can walk.

<<<<<<< HEAD
    Such agents must implement the `Walks` protocol.
    """
    def canBeTakenBy(self, agent):
        return isinstance(agent, _model.Walks)
=======
	Such agents must implement the `Walks` protocol.
	"""
	def canBeTakenBy(self, agent):
		return isinstance(agent, Walks)
>>>>>>> 018db8af

class SetWalkingDirectionAction(WalkingAction):
    """Set the walking direction."""
    def __init__(self, heading):
        self.heading = heading

    def applyTo(self, obj, sim):
        obj.setWalkingDirection(self.heading)

class SetWalkingSpeedAction(WalkingAction):
    """Set the walking speed."""
    def __init__(self, speed):
        self.speed = speed

    def applyTo(self, obj, sim):
        obj.setWalkingSpeed(self.speed)<|MERGE_RESOLUTION|>--- conflicted
+++ resolved
@@ -92,17 +92,10 @@
 class SteeringAction(Action):
     """Abstract class for actions usable by agents which can steer.
 
-<<<<<<< HEAD
     Such agents must implement the `Steers` protocol.
     """
     def canBeTakenBy(self, agent):
-        return isinstance(agent, _model.Steers)
-=======
-	Such agents must implement the `Steers` protocol.
-	"""
-	def canBeTakenBy(self, agent):
-		return isinstance(agent, Steers)
->>>>>>> 018db8af
+        return isinstance(agent, Steers)
 
 class SetThrottleAction(SteeringAction):
     """Set the throttle.
@@ -222,17 +215,10 @@
 class WalkingAction(Action):
     """Abstract class for actions usable by agents which can walk.
 
-<<<<<<< HEAD
     Such agents must implement the `Walks` protocol.
     """
     def canBeTakenBy(self, agent):
-        return isinstance(agent, _model.Walks)
-=======
-	Such agents must implement the `Walks` protocol.
-	"""
-	def canBeTakenBy(self, agent):
-		return isinstance(agent, Walks)
->>>>>>> 018db8af
+        return isinstance(agent, Walks)
 
 class SetWalkingDirectionAction(WalkingAction):
     """Set the walking direction."""
